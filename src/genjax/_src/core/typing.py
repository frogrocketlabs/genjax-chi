--- conflicted
+++ resolved
@@ -97,9 +97,6 @@
     "Type",
     "static_check_is_array",
     "static_check_supports_grad",
-<<<<<<< HEAD
-=======
     "typecheck",
->>>>>>> bdf0be93
     "dispatch",
 ]
--- conflicted
+++ resolved
@@ -19,11 +19,6 @@
 
 from genjax._src.core.generative import GenerativeFunction, Trace
 from genjax._src.core.serialization.backend import SerializationBackend
-<<<<<<< HEAD
-from genjax._src.core.typing import tuple
-=======
->>>>>>> d32617a2
-
 
 class MsgPackSerializeBackend(SerializationBackend):
     """A class that supports serialization using the MsgPack protocol."""
@@ -43,13 +38,8 @@
         data, _ = jax.tree_util.tree_flatten(trace)
         return msgpack.packb(data, default=_msgpack_ext_pack, strict_types=True)
 
-<<<<<<< HEAD
     def deserialize(self, encoded_trace, gen_fn: GenerativeFunction, arguments: tuple):
         """Deserialize an object using MsgPack.
-=======
-    def deserialize(self, encoded_trace, gen_fn: GenerativeFunction, args: tuple):
-        """Deserialize an object using MsgPack
->>>>>>> d32617a2
 
         The function decodes the MsgPack object and restructures the trace using its Pytree definition. The tree definition is retrieved by tracing the generative function using the stored arguments.
 

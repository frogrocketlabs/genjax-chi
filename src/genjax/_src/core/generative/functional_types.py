--- conflicted
+++ resolved
@@ -31,11 +31,8 @@
     Generic,
     Int,
     IntArray,
-<<<<<<< HEAD
     List,
     TypeVar,
-=======
->>>>>>> d32617a2
     static_check_bool,
     static_check_is_concrete,
 )
@@ -229,19 +226,9 @@
     """
 
     idx: IntArray | Diff
-<<<<<<< HEAD
     """The runtime index tag for which value in `Sum.values` is active."""
     values: List
     """The possible values for the `Sum` instance."""
-=======
-    """
-    The runtime index tag for which value in `Sum.values` is active.
-    """
-    values: list
-    """
-    The possible values for the `Sum` instance.
-    """
->>>>>>> d32617a2
 
     @classmethod
     def maybe(

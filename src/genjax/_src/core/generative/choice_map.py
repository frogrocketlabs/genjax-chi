--- conflicted
+++ resolved
@@ -612,16 +612,6 @@
         addr = addr if isinstance(addr, tuple) else (addr,)
         submap = self(addr)
         v = submap.get_value()
-<<<<<<< HEAD
-        # Aggressively unwrap functional types.
-        # This _can_ throw an error, but the user
-        # is asking for it.
-        # TODO: providing error handling here
-        # to make what is happening transparent.
-        if isinstance(v, Mask):
-            v = v.unmask()
-=======
->>>>>>> 6184449d
         if v is None:
             raise ChoiceMapNoValueAtAddress(addr)
         else:

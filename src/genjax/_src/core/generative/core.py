--- conflicted
+++ resolved
@@ -93,11 +93,6 @@
 [`simulate`][genjax.core.GenerativeFunction.simulate].
 
 The type `Score` does not enforce any meaningful mathematical invariants, but is used to denote the type of scores in the GenJAX system, to improve readability and parsing of interface specifications.
-
-<<<<<<< HEAD
-=======
-Arguments = tuple
->>>>>>> d32617a2
 """
 
 Arguments = tuple
@@ -106,7 +101,6 @@
 It is a
 type alias for `Tuple`, and is used to improve readability and parsing of
 interface specifications.
-
 """
 
 Retval = Any
@@ -115,15 +109,10 @@
 
 It is a type alias for `Any`, and is used to improve
 readability and parsing of interface specifications.
-
 """
 
 Argdiffs = Annotated[
-<<<<<<< HEAD
     A,
-=======
-    tuple,
->>>>>>> d32617a2
     Is[Diff.static_check_tree_diff],
 ]
 """`Argdiffs` is the type of argument values with an attached `ChangeType`
@@ -169,15 +158,9 @@
 
 
 @Pytree.dataclass
-<<<<<<< HEAD
 class EmptySample(Sample["EmptyConstraint"]):
     def to_constraint(self) -> "EmptyConstraint":
         return EmptyConstraint()
-=======
-class SumProblem(UpdateProblem):
-    idx: Int | IntArray
-    problems: list[UpdateProblem]
->>>>>>> d32617a2
 
 
 @Pytree.dataclass(match_args=True)
@@ -453,17 +436,9 @@
     def update(
         self,
         key: PRNGKey,
-<<<<<<< HEAD
         choice_map: ChoiceMap,
         argdiffs: Optional[Argdiffs] = None,
     ) -> tuple[Self, Weight, Retdiff, ChoiceMap]:
-=======
-        problem: UpdateProblem,
-    ) -> tuple["Trace", Weight, Retdiff, UpdateProblem]:
-        """
-        This method calls out to the underlying [`GenerativeFunction.update`][genjax.core.GenerativeFunction.update] method - see [`UpdateProblem`][genjax.core.UpdateProblem] and [`update`][genjax.core.GenerativeFunction.update] for more information.
-        """
->>>>>>> d32617a2
         gen_fn = self.get_gen_fn()
         if argdiffs:
             return gen_fn.update(key, self, choice_map, argdiffs)  # type: ignore
@@ -684,93 +659,12 @@
             tr = jit(vmap(sim, in_axes=(0, None)))(sub_keys, ())
             print(tr.render_html())
             ```
-<<<<<<< HEAD
-=======
         """
         raise NotImplementedError
 
     @abstractmethod
-    def update(
-        self,
-        key: PRNGKey,
-        trace: Trace,
-        update_problem: UpdateProblem,
-    ) -> tuple[Trace, Weight, Retdiff, UpdateProblem]:
-        """
-        Update a trace in response to an [`UpdateProblem`][genjax.core.UpdateProblem], returning a new [`Trace`][genjax.core.Trace], an incremental [`Weight`][genjax.core.Weight] for the new target, a [`Retdiff`][genjax.core.Retdiff] return value tagged with change information, and a backward [`UpdateProblem`][genjax.core.UpdateProblem] which requests the reverse move (to go back to the original trace).
-
-        The specification of this interface is parametric over the kind of `UpdateProblem` -- responding to an `UpdateProblem` instance requires that the generative function provides an implementation of a sequential Monte Carlo move in the [SMCP3](https://proceedings.mlr.press/v206/lew23a.html) framework. Users of inference algorithms are not expected to understand the ingredients, but inference algorithm developers are.
-
-        Examples:
-            Updating a trace in response to a request for a [`Target`][genjax.inference.Target] change induced by a change to the arguments:
-            ```python exec="yes" source="material-block" session="core"
-            from genjax import gen
-            from genjax import normal
-            from genjax import EmptyProblem
-            from genjax import Diff
-            from genjax import ChoiceMapBuilder as C
-            from genjax import UpdateProblemBuilder as U
-
-
-            @gen
-            def model(var):
-                v1 = normal(0.0, 1.0) @ "v1"
-                v2 = normal(v1, var) @ "v2"
-                return v2
-
-
-            # Generating an initial trace properly weighted according
-            # to the target induced by the constraint.
-            constraint = C.kw(v2=1.0)
-            initial_tr, w = model.importance(key, constraint, (1.0,))
-
-            # Updating the trace to a new target.
-            new_tr, inc_w, retdiff, bwd_prob = model.update(
-                key,
-                initial_tr,
-                U.g(
-                    Diff.unknown_change((3.0,)),
-                    EmptyProblem(),
-                ),
-            )
-            ```
-
-            Now, let's inspect the trace:
-            ```python exec="yes" html="true" source="material-block" session="core"
-            # Inspect the trace, the sampled values should not have changed!
-            sample = new_tr.get_sample()
-            print(sample["v1"], sample["v2"])
-            ```
-
-            And the return value diff:
-            ```python exec="yes" html="true" source="material-block" session="core"
-            # The return value also should not have changed!
-            print(retdiff.render_html())
-            ```
-
-            As expected, neither have changed -- but the weight is non-zero:
-            ```python exec="yes" html="true" source="material-block" session="core"
-            print(w)
-            ```
-
-        ## Mathematical ingredients behind update
-
-        The `update` interface exposes [SMCP3 moves](https://proceedings.mlr.press/v206/lew23a.html). Here, we omit the measure theoretic description, and refer interested readers to [the paper](https://proceedings.mlr.press/v206/lew23a.html). Informally, the ingredients of such a move are:
-
-        * The previous target $T$.
-        * The new target $T'$.
-        * A pair of kernel probabilistic programs, called $K$ and $L$:
-            * The K kernel is a kernel probabilistic program which accepts a previous sample $x_{t-1}$ from $T$ as an argument, may sample auxiliary randomness $u_K$, and returns a new sample $x_t$ approximately distributed according to $T'$, along with transformed randomness $u_L$.
-            * The L kernel is a kernel probabilistic program which accepts the new sample $x_t$, and provides a density evaluator for the auxiliary randomness $u_L$ which K returns, and an inverter $x_t \\mapsto x_{t-1}$ which is _almost everywhere_ the identity function.
->>>>>>> d32617a2
-
-        """
-        raise NotImplementedError
-
-    @abstractmethod
     def assess(
         self,
-<<<<<<< HEAD
         key: PRNGKey,
         sample: S,
         arguments: A,
@@ -779,13 +673,6 @@
         value][genjax.core.Trace.get_retval] when the generative function is
         invoked with the provided arguments, and constrained to take the
         provided sample as the sampled value.
-=======
-        sample: Sample,
-        args: Arguments,
-    ) -> tuple[Score, Retval]:
-        """
-        Return [the score][genjax.core.Trace.get_score] and [the return value][genjax.core.Trace.get_retval] when the generative function is invoked with the provided arguments, and constrained to take the provided sample as the sampled value.
->>>>>>> d32617a2
 
         It is an error if the provided sample value is off the support of the distribution over the `Sample` type, or otherwise induces a partial constraint on the execution of the generative function (which would require the generative function to provide an `update` implementation which responds to the `EditRequest` induced by the [`importance`][genjax.core.GenerativeFunction.importance] interface).
 
@@ -826,37 +713,10 @@
     def importance_edit(
         self,
         key: PRNGKey,
-<<<<<<< HEAD
         constraint: C,
         arguments: A,
     ) -> tuple[Tr, Weight, P]:
         raise NotImplementedError
-=======
-        constraint: Constraint,
-        args: Arguments,
-    ) -> tuple[Trace, Weight]:
-        """
-        Returns a properly weighted pair, a [`Trace`][genjax.core.Trace] and a [`Weight`][genjax.core.Weight], properly weighted for the target induced by the generative function for the provided constraint and arguments.
-
-        Examples:
-            (**Full constraints**) A simple example using the `importance` interface on distributions:
-            ```python exec="yes" html="true" source="material-block" session="core"
-            from genjax import normal
-            from genjax import ChoiceMapBuilder as C
-            from jax.random import PRNGKey
-
-            key = PRNGKey(0)
-
-            tr, w = normal.importance(key, C.v(1.0), (0.0, 1.0))
-            print(tr.get_sample().render_html())
-            ```
-
-            (**Internal proposal for partial constraints**) Specifying a _partial_ constraint on a [`StaticGenerativeFunction`][genjax.StaticGenerativeFunction]:
-            ```python exec="yes" html="true" source="material-block" session="core"
-            from genjax import flip, uniform, gen
-            from genjax import ChoiceMapBuilder as C
-
->>>>>>> d32617a2
 
     @abstractmethod
     def project_edit(
@@ -911,7 +771,6 @@
     def propose(
         self,
         key: PRNGKey,
-<<<<<<< HEAD
         arguments: A,
     ) -> tuple[S, Score, R]:
         """Samples a [`Sample`][genjax.core.Sample] and any untraced randomness
@@ -921,14 +780,6 @@
         function's return value function $f(r, t, a)$ for the sample and
         untraced randomness."""
         tr = self.simulate(key, arguments)
-=======
-        args: Arguments,
-    ) -> tuple[Sample, Score, Retval]:
-        """
-        Samples a [`Sample`][genjax.core.Sample] and any untraced randomness $r$ from the generative function's distribution over samples ($P$), and returns the [`Score`][genjax.core.Score] of that sample under the distribution, and the [`Retval`][genjax.core.Retval] of the generative function's return value function $f(r, t, a)$ for the sample and untraced randomness.
-        """
-        tr = self.simulate(key, args)
->>>>>>> d32617a2
         sample = tr.get_sample()
         score = tr.get_score()
         retval = tr.get_retval()
@@ -1735,17 +1586,10 @@
         self,
         /,
         *,
-<<<<<<< HEAD
         constraint: "ChoiceMapConstraint",
         arguments: A,
     ) -> "inference.Target":
         from genjax.inference import Target
-=======
-        constraint: Constraint,
-        args: tuple,
-    ):
-        from genjax import Target
->>>>>>> d32617a2
 
         return Target(
             self,
@@ -2314,7 +2158,6 @@
 
 
 @Pytree.dataclass
-<<<<<<< HEAD
 class GenerativeFunctionClosure(
     Generic[Tr, A, S, R, C, P, U],
     GenerativeFunction[Tr, tuple[A, Dict], S, R, C, P, U],
@@ -2322,12 +2165,6 @@
     gen_fn: GenerativeFunction[Tr, A, S, R, C, P, U]
     arguments: A
     kwargs: Dict
-=======
-class GenerativeFunctionClosure(GenerativeFunction):
-    gen_fn: GenerativeFunction
-    args: tuple
-    kwargs: dict
->>>>>>> d32617a2
 
     def get_gen_fn_with_kwargs(self):
         return self.gen_fn.handle_kwargs()
@@ -2379,11 +2216,7 @@
     def simulate(
         self,
         key: PRNGKey,
-<<<<<<< HEAD
         arguments: A,
-=======
-        args: tuple,
->>>>>>> d32617a2
     ) -> Trace:
         full_args = (*self.arguments, *arguments)
         if self.kwargs:
@@ -2395,7 +2228,6 @@
         else:
             return self.gen_fn.simulate(key, full_args)
 
-<<<<<<< HEAD
     def assess(
         self,
         key: PRNGKey,
@@ -2403,40 +2235,6 @@
         arguments: A,
     ) -> tuple[Score, R]:
         full_args = (*self.arguments, *arguments)
-=======
-    @GenerativeFunction.gfi_boundary
-    @typecheck
-    def update(
-        self,
-        key: PRNGKey,
-        trace: Trace,
-        update_problem: UpdateProblem,
-    ) -> tuple[Trace, Weight, Retdiff, UpdateProblem]:
-        match update_problem:
-            case GenericProblem(argdiffs, subproblem):
-                full_argdiffs = (*self.args, *argdiffs)
-                if self.kwargs:
-                    maybe_kwarged_gen_fn = self.get_gen_fn_with_kwargs()
-                    return maybe_kwarged_gen_fn.update(
-                        key,
-                        trace,
-                        GenericProblem(
-                            (full_argdiffs, self.kwargs),
-                            subproblem,
-                        ),
-                    )
-            case _:
-                raise NotImplementedError
-
-    @GenerativeFunction.gfi_boundary
-    @typecheck
-    def assess(
-        self,
-        sample: Sample,
-        args: tuple,
-    ) -> tuple[Score, Retval]:
-        full_args = (*self.args, *args)
->>>>>>> d32617a2
         if self.kwargs:
             maybe_kwarged_gen_fn = self.get_gen_fn_with_kwargs()
             return maybe_kwarged_gen_fn.assess(

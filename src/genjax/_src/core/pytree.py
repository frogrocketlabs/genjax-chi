# Copyright 2024 MIT Probabilistic Computing Project
#
# Licensed under the Apache License, Version 2.0 (the "License");
# you may not use this file except in compliance with the License.
# You may obtain a copy of the License at
#
#     http://www.apache.org/licenses/LICENSE-2.0
#
# Unless required by applicable law or agreed to in writing, software
# distributed under the License is distributed on an "AS IS" BASIS,
# WITHOUT WARRANTIES OR CONDITIONS OF ANY KIND, either express or implied.
# See the License for the specific language governing permissions and
# limitations under the License.
"""This module contains an abstract data class (called `Pytree`) for
implementing JAX's [`Pytree`
interface](https://jax.readthedocs.io/en/latest/pytrees.html) on derived
classes.

The Pytree interface determines how data classes behave across JAX-transformed function boundaries - it provides a user with the freedom to declare subfields of a class as "static" (meaning, the value of the field cannot be a JAX traced value, it must be a Python literal, or a constant array - and the value is embedded in the `PyTreeDef` of any instance) or "dynamic" (meaning, the value may be a JAX traced value).
"""

import inspect
from dataclasses import field, fields
from typing import overload

import jax.numpy as jnp
import jax.tree_util as jtu
from penzai import pz
from penzai.treescope import default_renderer
from penzai.treescope.foldable_representation import (
    basic_parts,
    common_structures,
    common_styles,
    foldable_impl,
)
from penzai.treescope.handlers import builtin_structure_handler
from penzai.treescope.handlers.penzai import struct_handler
from typing_extensions import dataclass_transform

from genjax._src.core.typing import (
    Any,
    Callable,
<<<<<<< HEAD
    Generic,
    List,
=======
    Int,
>>>>>>> d32617a2
    TypeVar,
    static_check_is_array,
    static_check_is_concrete,
    static_check_supports_grad,
    tuple,
)

V = TypeVar("V")
_T = TypeVar("_T")


class Pytree(pz.Struct):
    """`Pytree` is an abstract base class which registers a class with JAX's
    `Pytree` system. JAX's `Pytree` system tracks how data classes should
    behave across JAX-transformed function boundaries, like `jax.jit` or
    `jax.vmap`.

    Inheriting this class provides the implementor with the freedom to declare how the subfields of a class should behave:

    * `Pytree.static(...)`: the value of the field cannot be a JAX traced value, it must be a Python literal, or a constant). The values of static fields are embedded in the `PyTreeDef` of any instance of the class.
    * `Pytree.field(...)` or no annotation: the value may be a JAX traced value, and JAX will attempt to convert it to tracer values inside of its transformations.

    If a field _points to another `Pytree`_, it should not be declared as `Pytree.static()`, as the `Pytree` interface will automatically handle the `Pytree` fields as dynamic fields.

    """

    @classmethod
    @overload
    def dataclass(
        cls,
        incoming: None = None,
        /,
        **kwargs,
    ) -> Callable[[type[_T]], type[_T]]: ...

    @classmethod
    @overload
    def dataclass(
        cls,
        incoming: type[_T],
        /,
        **kwargs,
    ) -> type[_T]: ...

    @dataclass_transform(
        frozen_default=True,
    )
    @classmethod
    def dataclass(
        cls,
        incoming: type[_T] | None = None,
        /,
        **kwargs,
    ) -> type[_T] | Callable[[type[_T]], type[_T]]:
        """Denote that a class (which is inheriting `Pytree`) should be treated
        as a dataclass, meaning it can hold data in fields which are declared
        as part of the class.

        A dataclass is to be distinguished from a "methods only" `Pytree` class, which does not have fields, but may define methods.
        The latter cannot be instantiated, but can be inherited from, while the former can be instantiated:
        the `Pytree.dataclass` declaration informs the system _how to instantiate_ the class as a dataclass,
        and how to automatically define JAX's `Pytree` interfaces (`tree_flatten`, `tree_unflatten`, etc.) for the dataclass, based on the fields declared in the class, and possibly `Pytree.static(...)` or `Pytree.field(...)` annotations (or lack thereof, the default is that all fields are `Pytree.field(...)`).

        All `Pytree` dataclasses support pretty printing, as well as rendering to HTML.

        Examples:
            ```python exec="yes" html="true" source="material-block" session="core"
            from genjax import Pytree
            from genjax.typing import FloatArray, typecheck
            import jax.numpy as jnp


            @Pytree.dataclass
            # Enforces type annotations on instantiation.
            class MyClass(Pytree):
                my_static_field: int = Pytree.static()
                my_dynamic_field: FloatArray


            print(MyClass(10, jnp.array(5.0)).render_html())
            ```

        """

        return pz.pytree_dataclass(
            incoming,
            overwrite_parent_init=True,
            **kwargs,
        )

    @staticmethod
    def static(**kwargs):
        """Declare a field of a `Pytree` dataclass to be static. Users can
        provide additional keyword argument options, like `default` or
        `default_factory`, to customize how the field is instantiated when an
        instance of the dataclass is instantiated.` Fields which are provided
        with default values must come after required fields in the dataclass
        declaration.

        Examples:
            ```python exec="yes" html="true" source="material-block" session="core"
            @Pytree.dataclass
            # Enforces type annotations on instantiation.
            class MyClass(Pytree):
                my_dynamic_field: FloatArray
                my_static_field: int = Pytree.static(default=0)


            print(MyClass(jnp.array(5.0)).render_html())
            ```

        """
        return field(metadata={"pytree_node": False}, **kwargs)

    @staticmethod
    def field(**kwargs):
        """Declare a field of a `Pytree` dataclass to be dynamic.

        Alternatively, one can leave the annotation off in the declaratio ""

        """
        return field(**kwargs)

    ##############################
    # Utility class constructors #
    ##############################

    @staticmethod
    def const(v):
        # The value must be concrete!
        # It cannot be a JAX traced value.
        assert static_check_is_concrete(v)
        if isinstance(v, Const):
            return v
        else:
            return Const(v)

    # Safe: will not wrap a Const in another Const, and will not
    # wrap dynamic values.
    @staticmethod
    def tree_const(v):
        def _inner(v):
            if isinstance(v, Const):
                return v
            elif static_check_is_concrete(v):
                return Const(v)
            else:
                return v

        return jtu.tree_map(
            _inner,
            v,
            is_leaf=lambda v: isinstance(v, Const),
        )

    @staticmethod
    def tree_unwrap_const(v):
        def _inner(v):
            if isinstance(v, Const):
                return v.val
            else:
                return v

        return jtu.tree_map(
            _inner,
            v,
            is_leaf=lambda v: isinstance(v, Const),
        )

    @staticmethod
    def partial(*arguments):
        return lambda fn: Closure(arguments, fn)

    def treedef(self):
        return jtu.tree_structure(self)

    #################
    # Static checks #
    #################

    @staticmethod
    def static_check_tree_structure_equivalence(trees: list):
        if not trees:
            return True
        else:
            fst, *rest = trees
            treedef = jtu.tree_structure(fst)
            check = all(map(lambda v: treedef == jtu.tree_structure(v), rest))
            return check

    @staticmethod
    def static_check_none(v):
        return v == Const(None)

    @staticmethod
    def static_check_tree_leaves_have_matching_leading_dim(tree):
        def _inner(v):
            if static_check_is_array(v):
                shape = v.shape
                return shape[0] if shape else 0
            else:
                return 0

        broadcast_dim_tree = jtu.tree_map(lambda v: _inner(v), tree)
        leaves = jtu.tree_leaves(broadcast_dim_tree)
        leaf_lengths = set(leaves)
        # all the leaves must have the same first dim size.
        assert len(leaf_lengths) == 1
        max_index = list(leaf_lengths).pop()
        return max_index

    #############
    # Utilities #
    #############

    @staticmethod
    def tree_stack(trees):
        """Takes a list of trees and stacks every corresponding leaf.

        For example, given two trees ((a, b), c) and ((a', b'), c'), returns
        ((stack(a, a'), stack(b, b')), stack(c, c')).

        Useful for turning a list of objects into something you can feed to a
        vmapped function.

        """
        leaves_list = []
        treedef_list = []
        for tree in trees:
            leaves, treedef = jtu.tree_flatten(tree)
            leaves_list.append(leaves)
            treedef_list.append(treedef)

        grouped_leaves = zip(*leaves_list)
        result_leaves = [
            jnp.squeeze(jnp.stack(leaf, axis=-1)) for leaf in grouped_leaves
        ]
        return treedef_list[0].unflatten(result_leaves)

    @staticmethod
    def tree_unstack(tree):
        """Takes a tree and turns it into a list of trees. Inverse of
        tree_stack.

        For example, given a tree ((a, b), c), where a, b, and c all have
        first dimension k, will make k trees [((a[0], b[0]), c[0]), ...,
        ((a[k], b[k]), c[k])]

        Useful for turning the output of a vmapped function into normal
        objects.

        """
        leaves, treedef = jtu.tree_flatten(tree)
        n_trees = leaves[0].shape[0]
        new_leaves = [[] for _ in range(n_trees)]
        for leaf in leaves:
            for i in range(n_trees):
                new_leaves[i].append(leaf[i])
        new_trees = [treedef.unflatten(leaf) for leaf in new_leaves]
        return new_trees

    @staticmethod
    def tree_grad_split(tree):
        def _grad_filter(v):
            if static_check_supports_grad(v):
                return v
            else:
                return None

        def _nograd_filter(v):
            if not static_check_supports_grad(v):
                return v
            else:
                return None

        grad = jtu.tree_map(_grad_filter, tree)
        nograd = jtu.tree_map(_nograd_filter, tree)

        return grad, nograd

    @staticmethod
    def tree_grad_zip(grad, nograd):
        def _zipper(*arguments):
            for arg in arguments:
                if arg is not None:
                    return arg
            return None

        def _is_none(x):
            return x is None

        return jtu.tree_map(_zipper, grad, nograd, is_leaf=_is_none)

    def render_html(self):
        def _pytree_handler(node, subtree_renderer):
            constructor_open = struct_handler.render_struct_constructor(node)
            fs = fields(node)

            (
                background_color,
                background_pattern,
            ) = builtin_structure_handler.parse_color_and_pattern(
                node.treescope_color(), type(node).__name__
            )

            if background_pattern is not None:
                if background_color is None:
                    raise ValueError(
                        "background_color must be provided if background_pattern is"
                    )

                def wrap_block(block):
                    return common_styles.WithBlockPattern(
                        block, color=background_color, pattern=background_pattern
                    )

                wrap_topline = common_styles.PatternedTopLineSpanGroup
                wrap_bottomline = common_styles.PatternedBottomLineSpanGroup

            elif background_color is not None and background_color != "transparent":

                def wrap_block(block):
                    return common_styles.WithBlockColor(block, color=background_color)

                wrap_topline = common_styles.ColoredTopLineSpanGroup
                wrap_bottomline = common_styles.ColoredBottomLineSpanGroup

            else:

                def id(rendering):
                    return rendering

                wrap_block = id
                wrap_topline = id
                wrap_bottomline = id

            children = builtin_structure_handler.build_field_children(
                node,
                None,
                subtree_renderer,
                fields_or_attribute_names=fs,
                key_path_fn=node.key_for_field,
                attr_style_fn=struct_handler.struct_attr_style_fn_for_fields(fs),
            )
            children = basic_parts.IndentedChildren(children)

            suffix = ")"

            return wrap_block(
                basic_parts.Siblings(
                    children=[
                        wrap_topline(constructor_open),
                        basic_parts.Siblings.build(
                            foldable_impl.HyperlinkTarget(
                                foldable_impl.FoldableTreeNodeImpl(
                                    basic_parts.FoldCondition(
                                        collapsed=basic_parts.Text("..."),
                                        expanded=children,
                                    )
                                ),
                                keypath=None,
                            ),
                            wrap_bottomline(basic_parts.Text(suffix)),
                        ),
                    ],
                )
            )

        def custom_handler(node, path, subtree_renderer):
            if inspect.isfunction(node):
                return common_structures.build_one_line_tree_node(
                    line=common_styles.CustomTextColor(
                        basic_parts.Text(f"<fn {node.__name__}>"),
                        color="blue",
                    ),
                    path=None,
                )
            if isinstance(node, Pytree):
                return _pytree_handler(node, subtree_renderer)
            return NotImplemented

        default_renderer.active_renderer.get().handlers.insert(0, custom_handler)
        return pz.ts.render_to_html(
            self,
            roundtrip_mode=False,
        )


##############################
# Associated utility classes #
##############################


# Wrapper for static values (can include callables).
@Pytree.dataclass
class Const(Generic[V], Pytree):
    """JAX-compatible way to tag a value as a constant. Valid constants include
    Python literals, strings, essentially anything **that won't hold JAX
    arrays** inside of a computation.

    Examples:
        Instances of `Const` can be created using a `Pytree` classmethod:
        ```python exec="yes" html="true" source="material-block" session="core"
        from genjax import Pytree

        c = Pytree.const(5)
        print(c.render_html())
        ```

        Constants can be freely used across [`jax.jit`](https://jax.readthedocs.io/en/latest/_autosummary/jax.jit.html) boundaries:
        ```python exec="yes" html="true" source="material-block" session="core"
        from genjax import Pytree


        def f(c):
            if c.const == 5:
                return 10.0
            else:
                return 5.0


        c = Pytree.const(5)
        r = jax.jit(f)(c)
        print(r)
        ```

    """

    val: V = Pytree.static()

    def __call__(self, *arguments):
        return self.val(*arguments)


# Construct for a type of closure which closes over dynamic values.
@Pytree.dataclass
class Closure(Pytree):
    """
    JAX-compatible closure type. It's a closure _as a
    [`Pytree`][genjax.core.Pytree]_ - meaning the static _source code_ /
    _callable_ is separated from dynamic data (which must be tracked by JAX).

    Examples:
        Instances of `Closure` can be created using `Pytree.partial` -- note the order of the "closed over" arguments:
        ```python exec="yes" html="true" source="material-block" session="core"
        from genjax import Pytree


        def g(y):
            @Pytree.partial(y)  # dynamic values come first
            def f(v, x):
                # v will be bound to the value of y
                return x * (v * 5.0)

            return f


        clos = jax.jit(g)(5.0)
        print(clos.render_html())
        ```

        Closures can be invoked / JIT compiled in other code:
        ```python exec="yes" html="true" source="material-block" session="core"
        r = jax.jit(lambda x: clos(x))(3.0)
        print(r)
        ```
    """

    dyn_args: tuple
    fn: Callable[..., Any] = Pytree.static()

<<<<<<< HEAD
    def __call__(self, *arguments, **kwargs):
        return self.fn(*self.dyn_args, *arguments, **kwargs)
=======
    def __call__(self, *args, **kwargs):
        return self.fn(*self.dyn_args, *args, **kwargs)


def nth(x: Pytree, idx: Int):
    """Returns a Pytree in which `[idx]` has been applied to every leaf."""
    return jtu.tree_map(lambda v: v[idx], x)


class PythonicPytree(Pytree):
    """
    A class that adds support for bracket indexing/slicing, sequence-like operations,
    and concatenation to make working with Pytrees more Pythonic. The base class is
    appropriate for Pytrees which have a unform shape over leaves (or at least each
    leaf's initial axis should have the same length).
    """

    def __getitem__(self, idx):
        """Return a pytree in which each leaf has been sliced by `idx`."""
        return nth(self, idx)

    def __len__(self):
        """Return the "length" of the Pytree. This should only be used on
        Pytrees which have a uniform shape over leaves; it operates by
        returning the length of the "first" leaf."""
        return len(jtu.tree_leaves(self)[0])

    def __iter__(self):
        """Returs an iterator which generates each self[i] in order"""
        return (self[i] for i in range(len(self)))

    def __add__(self, other):
        """Concatenates two pytrees, leaf-wise."""
        if not isinstance(other, type(self)):
            raise TypeError(f"Cannot add {type(self)} and {type(other)}")

        def concat_leaves(x, y):
            return jnp.concatenate([x, y])

        return jtu.tree_map(concat_leaves, self, other)

    def prepend(self, child):
        """Prepends a scalar element to the front of each leaf in a Pytree."""
        return jtu.tree_map(lambda x: x[jnp.newaxis], child) + self
>>>>>>> d32617a2
<|MERGE_RESOLUTION|>--- conflicted
+++ resolved
@@ -40,12 +40,8 @@
 from genjax._src.core.typing import (
     Any,
     Callable,
-<<<<<<< HEAD
     Generic,
     List,
-=======
-    Int,
->>>>>>> d32617a2
     TypeVar,
     static_check_is_array,
     static_check_is_concrete,
@@ -517,10 +513,6 @@
     dyn_args: tuple
     fn: Callable[..., Any] = Pytree.static()
 
-<<<<<<< HEAD
-    def __call__(self, *arguments, **kwargs):
-        return self.fn(*self.dyn_args, *arguments, **kwargs)
-=======
     def __call__(self, *args, **kwargs):
         return self.fn(*self.dyn_args, *args, **kwargs)
 
@@ -564,5 +556,4 @@
 
     def prepend(self, child):
         """Prepends a scalar element to the front of each leaf in a Pytree."""
-        return jtu.tree_map(lambda x: x[jnp.newaxis], child) + self
->>>>>>> d32617a2
+        return jtu.tree_map(lambda x: x[jnp.newaxis], child) + self
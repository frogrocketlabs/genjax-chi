# Copyright 2024 MIT Probabilistic Computing Project
#
# Licensed under the Apache License, Version 2.0 (the "License");
# you may not use this file except in compliance with the License.
# You may obtain a copy of the License at
#
#     https://www.apache.org/licenses/LICENSE-2.0
#
# Unless required by applicable law or agreed to in writing, software
# distributed under the License is distributed on an "AS IS" BASIS,
# WITHOUT WARRANTIES OR CONDITIONS OF ANY KIND, either express or implied.
# See the License for the specific language governing permissions and
# limitations under the License.

import abc
import functools
import itertools as it

import jax.core as jc
import jax.tree_util as jtu
from jax import tree_util
from jax import util as jax_util
from jax.extend import linear_util as lu
from jax.interpreters import ad, batching, mlir
from jax.interpreters import partial_eval as pe

from genjax._src.core.interpreters.staging import stage
from genjax._src.core.pytree import Pytree
<<<<<<< HEAD
from genjax._src.core.typing import Any, Bool, Callable, List, Union, Value
=======
from genjax._src.core.traceback_util import register_exclusion
from genjax._src.core.typing import Any, Bool, Callable, Value, typecheck

register_exclusion(__file__)

>>>>>>> d32617a2

#########################
# Custom JAX primitives #
#########################


def batch_fun(fun: lu.WrappedFun, in_dims):
    fun, out_dims = batching.batch_subtrace(fun)
    return _batch_fun(fun, in_dims), out_dims


@lu.transformation
def _batch_fun(in_dims, *in_vals, **params):
    with jc.new_main(batching.BatchTrace, axis_name=jc.no_axis_name) as main:
        out_vals = yield (
            (main, in_dims, *in_vals),
            params,
        )
        del main
    yield out_vals


class FlatPrimitive(jc.Primitive):
    """Contains default implementations of transformations."""

    def __init__(self, name):
        super(FlatPrimitive, self).__init__(name)
        self.multiple_results = True

        def _abstract(*flat_avals, **params):
            return pe.abstract_eval_fun(self.impl, *flat_avals, **params)

        self.def_abstract_eval(_abstract)

        def _jvp(primals, tangents, **params):
            primals_out, tangents_out = ad.jvp(
                lu.wrap_init(self.impl, params)
            ).call_wrapped(primals, tangents)
            tangents_out = jax_util.safe_map(
                ad.recast_to_float0, primals_out, tangents_out
            )
            return primals_out, tangents_out

        ad.primitive_jvps[self] = _jvp

        def _batch(arguments, dims, **params):
            batched, out_dims = batch_fun(lu.wrap_init(self.impl, params), dims)
            return batched.call_wrapped(*arguments), out_dims()

        batching.primitive_batchers[self] = _batch

        def _mlir(c, *mlir_args, **params):
            lowering = mlir.lower_fun(self.impl, multiple_results=True)
            return lowering(c, *mlir_args, **params)

        mlir.register_lowering(self, _mlir)


class InitialStylePrimitive(FlatPrimitive):
    """Contains default implementations of transformations."""

    def __init__(self, name, batch_semantics=None):
        super().__init__(name)

        def fun_impl(*arguments, **params):
            consts, arguments = jax_util.split_list(arguments, [params["num_consts"]])
            return jc.eval_jaxpr(params["_jaxpr"], consts, *arguments)

        self.def_impl(fun_impl)

    def subcall(self, name):
        return InitialStylePrimitive(f"{self.name}/{name}")


def initial_style_bind(prim, **params):
    """Binds a primitive to a function call."""

    def bind(f):
        """Wraps a function to be bound to a primitive, keeping track of Pytree
        information."""

        def wrapped(*arguments, **kwargs):
            """Runs a function and binds it to a call primitive."""
            _jaxpr, (flat_args, in_tree, out_tree) = stage(f)(*arguments, **kwargs)
            outs = prim.bind(
                *it.chain(_jaxpr.literals, flat_args),
                _jaxpr=_jaxpr.jaxpr,
                in_tree=in_tree,
                out_tree=out_tree,
                num_consts=len(_jaxpr.literals),
                **params,
            )
            return tree_util.tree_unflatten(out_tree(), outs)

        return wrapped

    return bind


#######################
# Forward interpreter #
#######################

VarOrLiteral = jc.Var | jc.Literal


@Pytree.dataclass
class Environment(Pytree):
    """Keeps track of variables and their values during propagation."""

    env: dict[int, Value] = Pytree.field(default_factory=dict)

    def read(self, var: VarOrLiteral) -> Value:
        if isinstance(var, jc.Literal):
            return var.val
        else:
            v = self.env.get(var.count)
            if v is None:
                raise ValueError(
                    f"Unbound variable in interpreter environment at count {var.count}:\nEnvironment keys (count): {list(self.env.keys())}"
                )
            return v

    def get(self, var: VarOrLiteral) -> Value:
        if isinstance(var, jc.Literal):
            return var.val
        else:
            return self.env.get(var.count)

    def write(self, var: VarOrLiteral, cell: Value) -> Value:
        if isinstance(var, jc.Literal):
            return cell
        cur_cell = self.get(var)
        if isinstance(var, jc.DropVar):
            return cur_cell
        self.env[var.count] = cell
        return self.env[var.count]

    def __getitem__(self, var: VarOrLiteral) -> Value:
        return self.read(var)

    def __setitem__(self, key, val):
        raise ValueError(
            "Environments do not support __setitem__. Please use the "
            "`write` method instead."
        )

    def __contains__(self, var: VarOrLiteral):
        if isinstance(var, jc.Literal):
            return True
        return var.count in self.env

    def copy(self):
        keys = list(self.env.keys())
        return Environment({k: self.env[k] for k in keys})


class StatefulHandler:
    @abc.abstractmethod
    def handles(self, primitive: jc.Primitive) -> Bool:
        pass

    @abc.abstractmethod
    def dispatch(
        self,
        primitive: jc.Primitive,
        *arguments,
        **kwargs,
    ) -> list:
        pass


@Pytree.dataclass
class ForwardInterpreter(Pytree):
    def _eval_jaxpr_forward(
        self,
        stateful_handler,
        _jaxpr: jc.Jaxpr,
<<<<<<< HEAD
        consts: List,
        arguments: List,
=======
        consts: list,
        args: list,
>>>>>>> d32617a2
    ):
        env = Environment()
        jax_util.safe_map(env.write, _jaxpr.constvars, consts)
        jax_util.safe_map(env.write, _jaxpr.invars, arguments)
        for eqn in _jaxpr.eqns:
            invals = jax_util.safe_map(env.read, eqn.invars)
            subfuns, params = eqn.primitive.get_bind_params(eqn.params)
            arguments = subfuns + invals
            if stateful_handler.handles(eqn.primitive):
                outvals = stateful_handler.dispatch(eqn.primitive, *arguments, **params)
            else:
                outvals = eqn.primitive.bind(*arguments, **params)
            if not eqn.primitive.multiple_results:
                outvals = [outvals]

            # Number of variables in environment needs to match
            # number of outvals.
            assert len(eqn.outvars) == len(outvals), (
                eqn.primitive,
                len(eqn.outvars),
                len(outvals),
                arguments,
            )
            jax_util.safe_map(env.write, eqn.outvars, outvals)

        return jax_util.safe_map(env.read, _jaxpr.outvars)

    def run_interpreter(self, stateful_handler, fn, *arguments, **kwargs):
        def _inner(*arguments):
            return fn(*arguments, **kwargs)

        _closed_jaxpr, (flat_args, _, out_tree) = stage(_inner)(*arguments)
        _jaxpr, consts = _closed_jaxpr.jaxpr, _closed_jaxpr.literals
        flat_out = self._eval_jaxpr_forward(
            stateful_handler,
            _jaxpr,
            consts,
            flat_args,
        )
        return jtu.tree_unflatten(out_tree(), flat_out)


def forward(f: Callable[..., Any]):
    @functools.wraps(f)
    def wrapped(stateful_handler: StatefulHandler, *arguments):
        interpreter = ForwardInterpreter()
        return interpreter.run_interpreter(
            stateful_handler,
            f,
            *arguments,
        )

    return wrapped<|MERGE_RESOLUTION|>--- conflicted
+++ resolved
@@ -26,15 +26,7 @@
 
 from genjax._src.core.interpreters.staging import stage
 from genjax._src.core.pytree import Pytree
-<<<<<<< HEAD
 from genjax._src.core.typing import Any, Bool, Callable, List, Union, Value
-=======
-from genjax._src.core.traceback_util import register_exclusion
-from genjax._src.core.typing import Any, Bool, Callable, Value, typecheck
-
-register_exclusion(__file__)
-
->>>>>>> d32617a2
 
 #########################
 # Custom JAX primitives #
@@ -213,13 +205,8 @@
         self,
         stateful_handler,
         _jaxpr: jc.Jaxpr,
-<<<<<<< HEAD
         consts: List,
         arguments: List,
-=======
-        consts: list,
-        args: list,
->>>>>>> d32617a2
     ):
         env = Environment()
         jax_util.safe_map(env.write, _jaxpr.constvars, consts)

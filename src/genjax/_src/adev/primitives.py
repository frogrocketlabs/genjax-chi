# Copyright 2024 MIT Probabilistic Computing Project
#
# Licensed under the Apache License, Version 2.0 (the "License");
# you may not use this file except in compliance with the License.
# You may obtain a copy of the License at
#
#     https://www.apache.org/licenses/LICENSE-2.0
#
# Unless required by applicable law or agreed to in writing, software
# distributed under the License is distributed on an "AS IS" BASIS,
# WITHOUT WARRANTIES OR CONDITIONS OF ANY KIND, either express or implied.
# See the License for the specific language governing permissions and
# limitations under the License.
"""Defines ADEV primitives."""

import jax
import jax.numpy as jnp
from jax.interpreters.ad import instantiate_zeros, recast_to_float0, zeros_like_jaxval
from tensorflow_probability.substrates import jax as tfp

from genjax._src.adev.core import (
    ADEVPrimitive,
    Dual,
)
from genjax._src.core.pytree import Pytree
from genjax._src.core.typing import (
    Any,
    Callable,
    PRNGKey,
    Tuple,
    typecheck,
)

tfd = tfp.distributions


def zero(v):
    ad_zero = recast_to_float0(v, zeros_like_jaxval(v))
    return instantiate_zeros(ad_zero)


################################
# Gradient strategy primitives #
################################


@Pytree.dataclass
class REINFORCE(ADEVPrimitive):
    sample_function: Callable = Pytree.static()
    differentiable_logpdf: Callable = Pytree.static()

    def sample(self, key, *args):
        return self.sample_function(key, *args)

    def jvp_estimate(
        self,
        key: PRNGKey,
        primals: Tuple,
        tangents: Tuple,
        konts: Tuple,
    ):
        (_, kdual) = konts
        key, sub_key = jax.random.split(key)
        v = self.sample(sub_key, *primals)
        l_primal, l_tangent = kdual(key, (v,), (jnp.zeros_like(v),))
        _, lp_tangent = jax.jvp(
            self.differentiable_logpdf,
            (v, *primals),
            (zero(v), *tangents),
        )
        return l_primal, l_tangent + (l_primal * lp_tangent)


@typecheck
def reinforce(sample_func, logpdf_func):
    return REINFORCE(sample_func, logpdf_func)


###########################
# Distribution primitives #
###########################


<<<<<<< HEAD
@Pytree.dataclass
class BernoulliEnum(ADEVPrimitive):
=======
class FlipEnum(ADEVPrimitive):
>>>>>>> e1f170d5
    def sample(self, key, p):
        return 1 == tfd.Bernoulli(probs=p).sample(seed=key)

    def jvp_estimate(self, key: PRNGKey, tree_duals: Any, konts: Tuple):
        (_, kdual) = konts
        (p_primal,) = Dual.tree_primal(tree_duals)
        (p_tangent,) = Dual.tree_tangent(tree_duals)
        true_dual = kdual(key, Dual(jnp.array(True), jnp.zeros_like(jnp.array(True))))
        false_dual = kdual(
            key, Dual(jnp.array(False), jnp.zeros_like(jnp.array(False)))
        )
        (true_primal,), (true_tangent,) = Dual.tree_unzip(true_dual)
        (false_primal,), (false_tangent,) = Dual.tree_unzip(false_dual)

        def _inner(p, tl, fl):
            return p * tl + (1 - p) * fl

        out_primal, out_tangent = jax.jvp(
            _inner,
            (p_primal, true_primal, false_primal),
            (p_tangent, true_tangent, false_tangent),
        )
        return Dual(out_primal, out_tangent)


flip_enum = FlipEnum()


@Pytree.dataclass
class BernoulliMVD(ADEVPrimitive):
    def sample(self, key, p):
        return 1 == tfd.Bernoulli(probs=p).sample(seed=key)

    def jvp_estimate(
        self,
        key: PRNGKey,
        primals: Tuple,
        tangents: Tuple,
        konts: Tuple,
    ):
        (kpure, kdual) = konts
        (p_primal,) = primals
        (p_tangent,) = tangents
        key, sub_key = jax.random.split(key)
        v = tfd.Bernoulli(probs=p_primal).sample(seed=sub_key)
        b = v == 1
        b_primal, b_tangent = kdual(key, (b,), (jnp.zeros_like(b),))
        other = kpure(key, jnp.logical_not(b))
        est = ((-1) ** v) * (other - b_primal)
        return b_primal, b_tangent + est * p_tangent


flip_mvd = BernoulliMVD()


<<<<<<< HEAD
@Pytree.dataclass
class BernoulliEnumParallel(ADEVPrimitive):
=======
class FlipEnumParallel(ADEVPrimitive):
>>>>>>> e1f170d5
    def sample(self, key, p):
        return 1 == tfd.Bernoulli(probs=p).sample(seed=key)

    def jvp_estimate(
        self,
        key: PRNGKey,
        primals: Tuple,
        tangents: Tuple,
        konts: Tuple,
    ):
        (kpure, kdual) = konts
        (p_primal,) = primals
        (p_tangent,) = tangents
        sub_keys = jax.random.split(key, 2)
        ret_primals, ret_tangents = jax.vmap(kdual)(
            sub_keys,
            (jnp.array([True, False]),),
            (jnp.zeros_like(jnp.array([True, False]))),
        )

        def _inner(p, ret):
            return jnp.sum(jnp.array([p, 1 - p]) * ret)

        return jax.jvp(
            _inner,
            (p_primal, ret_primals),
            (p_tangent, ret_tangents),
        )


flip_enum_parallel = FlipEnumParallel()


@Pytree.dataclass
class CategoricalEnumParallel(ADEVPrimitive):
    def sample(self, key, probs):
        return tfd.Categorical(probs=probs).sample(seed=key)

    def jvp_estimate(
        self,
        key: PRNGKey,
        primals: Tuple,
        tangents: Tuple,
        konts: Tuple,
    ):
        (kpure, kdual) = konts
        (probs_primal,) = primals
        (probs_tangent,) = tangents
        idxs = jnp.arange(len(probs_primal))
        sub_keys = jax.random.split(key, len(probs_primal))
        ret_primals, ret_tangents = jax.vmap(kdual)(
            sub_keys, (idxs,), (jnp.zeros_like(idxs),)
        )

        def _inner(probs, primals):
            return jnp.sum(jax.nn.softmax(probs) * primals)

        return jax.jvp(
            _inner,
            (probs_primal, ret_primals),
            (probs_tangent, ret_tangents),
        )


categorical_enum_parallel = CategoricalEnumParallel()

flip_reinforce = reinforce(
    lambda key, p: 1 == tfd.Bernoulli(probs=p).sample(seed=key),
    lambda v, p: tfd.Bernoulli(probs=p).log_prob(v),
)

geometric_reinforce = reinforce(
    lambda key, args: tfd.Geometric(*args).sample(seed=key),
    lambda v, args: tfd.Geometric(*args).log_prob(v),
)

normal_reinforce = reinforce(
    lambda key, loc, scale: tfd.Normal(loc, scale).sample(seed=key),
    lambda v, loc, scale: tfd.Normal(loc, scale).log_prob(v),
)


@Pytree.dataclass
class NormalREPARAM(ADEVPrimitive):
    def sample(self, key, loc, scale_diag):
        return tfd.Normal(loc=loc, scale=scale_diag).sample(seed=key)

    def jvp_estimate(
        self,
        key: PRNGKey,
        primals: Tuple,
        tangents: Tuple,
        konts: Tuple,
    ):
        (kpure, kdual) = konts
        (mu_primal, sigma_primal) = primals
        (mu_tangent, sigma_tangent) = tangents
        key, sub_key = jax.random.split(key)
        eps = tfd.Normal(loc=0.0, scale=1.0).sample(seed=sub_key)

        def _inner(mu, sigma):
            return mu + sigma * eps

        primal_out, tangent_out = jax.jvp(
            _inner,
            (mu_primal, sigma_primal),
            (mu_tangent, sigma_tangent),
        )
        return kdual(key, (primal_out,), (tangent_out,))


normal_reparam = NormalREPARAM()


@Pytree.dataclass
class MvNormalDiagREPARAM(ADEVPrimitive):
    def sample(self, key, loc, scale_diag):
        return tfd.MultivariateNormalDiag(loc=loc, scale_diag=scale_diag).sample(
            seed=key
        )

    def jvp_estimate(
        self,
        key: PRNGKey,
        primals: Tuple,
        tangents: Tuple,
        konts: Tuple,
    ):
        (kpure, kdual) = konts
        (loc_primal, diag_scale_primal) = primals
        (loc_tangent, diag_scale_tangent) = tangents
        key, sub_key = jax.random.split(key)

        eps = tfd.Normal(loc=0.0, scale=1.0).sample(
            sample_shape=loc_primal.shape, seed=sub_key
        )

        # This takes N samples from N(0.0, 1.0) and transforms
        # them to MvNormalDiag(loc, diag_scale).
        def _inner(loc, diag_scale):
            return loc + jnp.multiply(diag_scale, eps)

        primal_out, tangent_out = jax.jvp(
            _inner,
            (loc_primal, diag_scale_primal),
            (loc_tangent, diag_scale_tangent),
        )

        return kdual(key, (primal_out,), (tangent_out,))


mv_normal_diag_reparam = MvNormalDiagREPARAM()


@Pytree.dataclass
class MvNormalREPARAM(ADEVPrimitive):
    def sample(self, key, mu, sigma):
        v = tfd.MultivariateNormalFullCovariance(
            loc=mu, covariance_matrix=sigma
        ).sample(seed=key)
        return v

    def jvp_estimate(
        self,
        key: PRNGKey,
        primals: Tuple,
        tangents: Tuple,
        konts: Tuple,
    ):
        (kpure, kdual) = konts
        (mu_primal, cov_primal) = primals
        (mu_tangent, cov_tangent) = tangents
        key, sub_key = jax.random.split(key)

        eps = tfd.Normal(loc=0.0, scale=1.0).sample(len(mu_primal), seed=sub_key)

        def _inner(eps, mu, cov):
            L = jnp.linalg.cholesky(cov)
            return mu + L @ eps

        primal_out, tangent_out = jax.jvp(
            _inner,
            (eps, mu_primal, cov_primal),
            (jnp.zeros_like(eps), mu_tangent, cov_tangent),
        )
        return kdual(key, (primal_out,), (tangent_out,))


mv_normal_reparam = MvNormalREPARAM()


@Pytree.dataclass
class Uniform(ADEVPrimitive):
    def sample(
        self,
        key: PRNGKey,
    ):
        v = tfd.Uniform(low=0.0, high=1.0).sample(seed=key)
        return v

    def jvp_estimate(
        self,
        key: PRNGKey,
        primals: Tuple,
        tangents: Tuple,
        konts: Tuple,
    ):
        (kpure, kdual) = konts
        key, sub_key = jax.random.split(key)
        x = tfd.Uniform(low=0.0, high=1.0).sample(seed=sub_key)
        return kdual(key, (x,), (0.0,))


uniform = Uniform()


@Pytree.dataclass
class Baseline(ADEVPrimitive):
    prim: ADEVPrimitive

    def sample(self, key, b, *args):
        return self.prim.sample(key, *args)

    def jvp_estimate(
        self,
        key: PRNGKey,
        primals: Tuple,
        tangents: Tuple,
        konts: Tuple,
    ):
        (kpure, kdual) = konts
        (b_primal, *prim_primals) = primals
        (b_tangent, *prim_tangents) = tangents

        def new_kdual(key, v: Tuple, t: Tuple):
            ret_primal, ret_tangent = kdual(key, v, t)

            def _inner(ret, b):
                return ret - b

            return jax.jvp(
                _inner,
                (ret_primal, b_primal),
                (ret_tangent, b_tangent),
            )

        l_primal, l_tangent = self.prim.jvp_estimate(
            key,
            tuple(prim_primals),
            tuple(prim_tangents),
            (kpure, new_kdual),
        )

        def _inner(left, right):
            return left + right

        return jax.jvp(
            _inner,
            (l_primal, b_primal),
            (l_tangent, b_tangent),
        )


@typecheck
def baseline(prim):
    return Baseline(prim)


##################
# Loss primitive #
##################


@Pytree.dataclass
class AddCost(ADEVPrimitive):
    def sample(self, *args):
        pass

    def jvp_estimate(
        self,
        key: PRNGKey,
        primals: Tuple,
        tangents: Tuple,
        konts: Tuple,
    ):
        (kpure, kdual) = konts
        (w,) = primals
        (w_tangent,) = tangents
        l_primal, l_tangent = kdual(key, (), ())
        return l_primal + w, l_tangent + w_tangent


def add_cost(w):
    prim = AddCost()
    prim(w)<|MERGE_RESOLUTION|>--- conflicted
+++ resolved
@@ -81,12 +81,7 @@
 ###########################
 
 
-<<<<<<< HEAD
-@Pytree.dataclass
-class BernoulliEnum(ADEVPrimitive):
-=======
 class FlipEnum(ADEVPrimitive):
->>>>>>> e1f170d5
     def sample(self, key, p):
         return 1 == tfd.Bernoulli(probs=p).sample(seed=key)
 
@@ -142,12 +137,7 @@
 flip_mvd = BernoulliMVD()
 
 
-<<<<<<< HEAD
-@Pytree.dataclass
-class BernoulliEnumParallel(ADEVPrimitive):
-=======
 class FlipEnumParallel(ADEVPrimitive):
->>>>>>> e1f170d5
     def sample(self, key, p):
         return 1 == tfd.Bernoulli(probs=p).sample(seed=key)
 

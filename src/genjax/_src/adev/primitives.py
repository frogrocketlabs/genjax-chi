--- conflicted
+++ resolved
@@ -29,11 +29,6 @@
     Any,
     Callable,
     PRNGKey,
-<<<<<<< HEAD
-    tuple,
-=======
-    typecheck,
->>>>>>> d32617a2
 )
 
 tfd = tfp.distributions

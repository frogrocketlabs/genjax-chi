--- conflicted
+++ resolved
@@ -15,6 +15,7 @@
 
 In this module, we provide a set of ingredients for implementing SMC algorithms, including pseudomarginal / recursive auxiliary variants, and variants expressible using SMCP3 ([Lew & Matheos, et al, 2024](https://proceedings.mlr.press/v206/lew23a/lew23a.pdf)) moves.
 """
+import jaxtyping as jtyping
 
 from abc import abstractmethod
 
@@ -351,7 +352,6 @@
         )
 
 
-<<<<<<< HEAD
 ##############
 # Resampling #
 ##############
@@ -504,7 +504,7 @@
     """
 
     prev: SMCAlgorithm
-    how_many: Int
+    how_many: jtyping.Int
     ess_threshold: Optional[FloatArray] = Pytree.field(
         default=Pytree.const(1.0)
     )  # a value of 1 will always resample
@@ -581,8 +581,6 @@
         raise NotImplementedError
 
 
-=======
->>>>>>> 466ea002
 #################
 # Change target #
 #################

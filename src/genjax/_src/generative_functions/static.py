--- conflicted
+++ resolved
@@ -87,13 +87,9 @@
         return self.visited
 
 
-<<<<<<< HEAD
-def collapse_address(addr):
-=======
 def collapse_address(
     addr: StaticAddressComponent | StaticAddress,
 ) -> StaticAddressComponent | StaticAddress:
->>>>>>> 9df2fabe
     return addr[0] if isinstance(addr, tuple) and len(addr) == 1 else addr
 
 
@@ -138,28 +134,12 @@
 # Static (trie-like) edit request  #
 ####################################
 
-<<<<<<< HEAD
-
-@Pytree.dataclass(match_args=True)
-class StaticRequest(PrimitiveEditRequest):
-    addressed: dict[StaticAddressComponent | StaticAddress, EditRequest]
-=======
 StaticDict: TypeAlias = dict[StaticAddressComponent | StaticAddress, EditRequest]
 
 
 @Pytree.dataclass(match_args=True)
 class StaticRequest(EditRequest):
     addressed: StaticDict
-
-    def edit(
-        self,
-        key: PRNGKey,
-        tr: Trace[R],
-        argdiffs: Argdiffs,
-    ) -> tuple[Trace[R], Weight, Retdiff[R], "EditRequest"]:
-        gen_fn = tr.get_gen_fn()
-        return gen_fn.edit(key, tr, self, argdiffs)
->>>>>>> 9df2fabe
 
 
 ##############################
@@ -587,11 +567,7 @@
 class StaticEditRequestHandler(StaticHandler):
     key: PRNGKey
     previous_trace: StaticTrace[Any]
-<<<<<<< HEAD
-    addressed: dict[StaticAddressComponent | StaticAddress, EditRequest]
-=======
     addressed: StaticDict
->>>>>>> 9df2fabe
     address_visitor: AddressVisitor = Pytree.field(default_factory=AddressVisitor)
     score: FloatArray = Pytree.field(default_factory=lambda: jnp.zeros(()))
     weight: FloatArray = Pytree.field(default_factory=lambda: jnp.zeros(()))
@@ -1004,11 +980,7 @@
         self,
         key: PRNGKey,
         trace: StaticTrace[R],
-<<<<<<< HEAD
-        addressed: dict[StaticAddressComponent | StaticAddress, EditRequest],
-=======
         addressed: StaticDict,
->>>>>>> 9df2fabe
         argdiffs: Argdiffs,
     ) -> tuple[StaticTrace[R], Weight, Retdiff[R], EditRequest]:
         syntax_sugar_handled = push_trace_overload_stack(

--- conflicted
+++ resolved
@@ -182,7 +182,6 @@
     def flatten(self):
         return (self.kernel,), (self.in_axes,)
 
-<<<<<<< HEAD
     @typecheck
     @classmethod
     def new(
@@ -202,8 +201,6 @@
         """
         return MapCombinator(in_axes, kernel)
 
-=======
->>>>>>> a7f23716
     def __abstract_call__(self, *args) -> Any:
         return jax.vmap(self.kernel.__abstract_call__, in_axes=self.in_axes)(*args)
 

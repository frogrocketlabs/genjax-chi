# Copyright 2022 MIT Probabilistic Computing Project
#
# Licensed under the Apache License, Version 2.0 (the "License");
# you may not use this file except in compliance with the License.
# You may obtain a copy of the License at
#
#     https://www.apache.org/licenses/LICENSE-2.0
#
# Unless required by applicable law or agreed to in writing, software
# distributed under the License is distributed on an "AS IS" BASIS,
# WITHOUT WARRANTIES OR CONDITIONS OF ANY KIND, either express or implied.
# See the License for the specific language governing permissions and
# limitations under the License.

from dataclasses import dataclass

import jax.numpy as jnp
import jax.tree_util as jtu
import rich

from genjax._src.core.datatypes.generative import ChoiceMap
from genjax._src.core.datatypes.generative import ComplementIndexedSelection
from genjax._src.core.datatypes.generative import EmptyChoiceMap
from genjax._src.core.datatypes.generative import HierarchicalSelection
from genjax._src.core.datatypes.generative import IndexedSelection
from genjax._src.core.datatypes.generative import Trace
from genjax._src.core.datatypes.generative import TraceType
from genjax._src.core.datatypes.generative import choice_map
<<<<<<< HEAD
=======
from genjax._src.core.datatypes.generative import select
from genjax._src.core.datatypes.masking import Mask
>>>>>>> 2493e9c0
from genjax._src.core.datatypes.masking import mask
from genjax._src.core.pytree.static_checks import (
    static_check_tree_leaves_have_matching_leading_dim,
)
from genjax._src.core.typing import Dict
from genjax._src.core.typing import Tuple
from genjax._src.core.typing import Union
from genjax._src.core.typing import dispatch


######################################
# Vector-shaped combinator datatypes #
######################################

# The data types in this section are used in `Map` and `Unfold`, currently.


#####
# VectorChoiceMap
#####


@dataclass
class VectorChoiceMap(ChoiceMap):
    inner: Union[ChoiceMap, Trace]

    def flatten(self):
        return (self.inner,), ()

    @classmethod
    @dispatch
    def new(
        cls,
        inner: EmptyChoiceMap,
    ) -> EmptyChoiceMap:
        return inner

    @classmethod
    @dispatch
    def new(
        cls,
        inner: ChoiceMap,
    ) -> ChoiceMap:
        # Static assertion: all leaves must have same first dim size.
        static_check_tree_leaves_have_matching_leading_dim(inner)
        return VectorChoiceMap(inner)

    @classmethod
    @dispatch
    def new(
        cls,
        inner: Dict,
    ) -> ChoiceMap:
        chm = choice_map(inner)
        return VectorChoiceMap.new(chm)

    def is_empty(self):
        return self.inner.is_empty()

    @dispatch
    def filter(
        self,
        selection: HierarchicalSelection,
    ) -> ChoiceMap:
        return VectorChoiceMap.new(self.inner.filter(selection))

    @dispatch
    def filter(
        self,
<<<<<<< HEAD
        selection: IndexedSelection,
    ) -> ChoiceMap:
=======
        selection: IndexSelection,
    ) -> Mask:
>>>>>>> 2493e9c0
        filtered = self.inner.filter(selection.inner)
        flags = jnp.logical_and(
            selection.indices >= 0,
            selection.indices
            < static_check_tree_leaves_have_matching_leading_dim(self.inner),
        )

        def _take(v):
            return jnp.take(v, selection.indices, mode="clip")

        return mask(flags, jtu.tree_map(_take, filtered))

    @dispatch
    def filter(
        self,
<<<<<<< HEAD
        selection: ComplementIndexedSelection,
    ) -> ChoiceMap:
=======
        selection: ComplementIndexSelection,
    ) -> Mask:
>>>>>>> 2493e9c0
        filtered = self.inner.filter(selection.inner.complement())
        flags = jnp.logical_not(
            jnp.logical_and(
                selection.indices >= 0,
                selection.indices
                < static_check_tree_leaves_have_matching_leading_dim(self.inner),
            )
        )

        def _take(v):
            return jnp.take(v, selection.indices, mode="clip")

        return mask(flags, jtu.tree_map(_take, filtered))

    def get_selection(self):
        subselection = self.inner.get_selection()
        return subselection

    def has_subtree(self, addr):
        return self.inner.has_subtree(addr)

    def get_subtree(self, addr):
        return self.inner.get_subtree(addr)

    def get_subtrees_shallow(self):
        return self.inner.get_subtrees_shallow()

    @dispatch
    def merge(self, other: "VectorChoiceMap") -> Tuple[ChoiceMap, ChoiceMap]:
        new, discard = self.inner.merge(other.inner)
        return VectorChoiceMap(new), VectorChoiceMap(discard)

    @dispatch
    def merge(self, other: EmptyChoiceMap) -> Tuple[ChoiceMap, ChoiceMap]:
        return self, other

    ###########
    # Dunders #
    ###########

    def __hash__(self):
        return hash(self.inner)

    ###################
    # Pretty printing #
    ###################

    def __rich_tree__(self, tree):
        sub_tree = rich.tree.Tree("[bold](Vector)")
        self.inner.__rich_tree__(sub_tree)
        tree.add(sub_tree)
        return tree


#####
# VectorTraceType
#####


@dataclass
class VectorTraceType(TraceType):
    inner: TraceType
    length: int

    def flatten(self):
        return (), (self.inner, self.length)

    def is_leaf(self):
        return self.inner.is_leaf()

    def get_leaf_value(self):
        return self.inner.get_leaf_value()

    def has_subtree(self, addr):
        return self.inner.has_subtree(addr)

    def get_subtree(self, addr):
        v = self.inner.get_subtree(addr)
        return VectorTraceType(v, self.length)

    def get_subtrees_shallow(self):
        def _inner(k, v):
            return (k, VectorTraceType(v, self.length))

        return map(lambda args: _inner(*args), self.inner.get_subtrees_shallow())

    def merge(self, _):
        raise Exception("Not implemented.")

    def __subseteq__(self, _):
        return False

    def get_rettype(self):
        return self.inner.get_rettype()


##############
# Shorthands #
##############

vector_choice_map = VectorChoiceMap.new<|MERGE_RESOLUTION|>--- conflicted
+++ resolved
@@ -26,11 +26,7 @@
 from genjax._src.core.datatypes.generative import Trace
 from genjax._src.core.datatypes.generative import TraceType
 from genjax._src.core.datatypes.generative import choice_map
-<<<<<<< HEAD
-=======
-from genjax._src.core.datatypes.generative import select
 from genjax._src.core.datatypes.masking import Mask
->>>>>>> 2493e9c0
 from genjax._src.core.datatypes.masking import mask
 from genjax._src.core.pytree.static_checks import (
     static_check_tree_leaves_have_matching_leading_dim,
@@ -100,13 +96,8 @@
     @dispatch
     def filter(
         self,
-<<<<<<< HEAD
         selection: IndexedSelection,
-    ) -> ChoiceMap:
-=======
-        selection: IndexSelection,
     ) -> Mask:
->>>>>>> 2493e9c0
         filtered = self.inner.filter(selection.inner)
         flags = jnp.logical_and(
             selection.indices >= 0,
@@ -122,13 +113,8 @@
     @dispatch
     def filter(
         self,
-<<<<<<< HEAD
         selection: ComplementIndexedSelection,
-    ) -> ChoiceMap:
-=======
-        selection: ComplementIndexSelection,
     ) -> Mask:
->>>>>>> 2493e9c0
         filtered = self.inner.filter(selection.inner.complement())
         flags = jnp.logical_not(
             jnp.logical_and(

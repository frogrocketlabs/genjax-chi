--- conflicted
+++ resolved
@@ -27,11 +27,7 @@
     Constraint,
     EditRequest,
     GenerativeFunction,
-<<<<<<< HEAD
     IndexRequest,
-    Projection,
-=======
->>>>>>> d27f8c5a
     R,
     Retdiff,
     Score,

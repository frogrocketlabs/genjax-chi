# Copyright 2024 MIT Probabilistic Computing Project
#
# Licensed under the Apache License, Version 2.0 (the "License");
# you may not use this file except in compliance with the License.
# You may obtain a copy of the License at
#
#     https://www.apache.org/licenses/LICENSE-2.0
#
# Unless required by applicable law or agreed to in writing, software
# distributed under the License is distributed on an "AS IS" BASIS,
# WITHOUT WARRANTIES OR CONDITIONS OF ANY KIND, either express or implied.
# See the License for the specific language governing permissions and
# limitations under the License.
"""The `VmapCombinator` is a generative function combinator which exposes
vectorization on the input arguments of a provided generative function callee.

This vectorization is implemented using `jax.vmap`, and the combinator expects the user to specify `in_axes` as part of the construction of an instance of this combinator.

"""

import jax
import jax.numpy as jnp

from genjax._src.core.generative import (
    Arguments,
    ChoiceMap,
    ChoiceMapConstraint,
    ChoiceMapProjection,
    ChoiceMapSample,
    Constraint,
    EditRequest,
    GenerativeFunction,
    Masked,
    Projection,
    Retdiff,
    Retval,
    Sample,
    Score,
    SelectionProjection,
    Trace,
    Weight,
)
from genjax._src.core.generative.core import SampleCoercableToChoiceMap
from genjax._src.core.interpreters.incremental import Diff
from genjax._src.core.pytree import Pytree
from genjax._src.core.typing import (
    Any,
    Callable,
    Generic,
    InAxes,
    PRNGKey,
<<<<<<< HEAD
    TypeVar,
    tuple,
=======
    typecheck,
>>>>>>> d32617a2
)

G = TypeVar("G", bound=GenerativeFunction)
A = TypeVar("A", bound=Arguments)
S = TypeVar("S", bound=Sample)
R = TypeVar("R", bound=Retval)
G = TypeVar("G", bound=GenerativeFunction)
C = TypeVar("C", bound=Constraint)
S = TypeVar("S", bound=Sample)
P = TypeVar("P", bound=Projection)
Tr = TypeVar("Tr", bound=Trace)
U = TypeVar("U", bound=EditRequest)


@Pytree.dataclass
<<<<<<< HEAD
class VmapTrace(
    Generic[G, A, S, R],
    SampleCoercableToChoiceMap,
    Trace["VmapCombinator", A, ChoiceMapSample, R],
):
    gen_fn: "VmapCombinator"
    inner: Trace[G, A, S, R]
    arguments: A
    retval: R
    score: Score

    def get_args(self) -> A:
        return self.arguments

    def get_retval(self) -> R:
=======
class VmapTrace(Trace):
    gen_fn: GenerativeFunction
    inner: Trace
    args: tuple
    retval: Any
    score: FloatArray

    def get_args(self) -> tuple:
        return self.args

    def get_retval(self):
>>>>>>> d32617a2
        return self.retval

    def get_gen_fn(self) -> "VmapCombinator":
        return self.gen_fn

    def get_sample(self) -> ChoiceMapSample:
        return ChoiceMapSample(
            jax.vmap(lambda idx, subtrace: ChoiceMap.idx(idx, subtrace.get_sample()))(
                jnp.arange(len(self.inner.get_score())),
                self.inner,
            )
        )

    def get_choices(self) -> ChoiceMap:
        assert isinstance(self.inner, SampleCoercableToChoiceMap), type(self.inner)
        return jax.vmap(
            lambda idx, subtrace: ChoiceMap.idx(idx, subtrace.get_choices())
        )(
            jnp.arange(len(self.inner.get_score())),
            self.inner,
        )

    def get_score(self) -> Score:
        return self.score


@Pytree.dataclass
class VmapCombinator(
    Generic[Tr, A, S, R, C, P, U],
    GenerativeFunction[
        VmapTrace,
        A,
        ChoiceMapSample,
        R,
        ChoiceMapConstraint,
        ChoiceMapProjection | SelectionProjection,
        U,
    ],
):
    """`VmapCombinator` is a generative function which lifts another generative
    function to support `vmap`-based patterns of parallel (and generative)
    computation.

    In contrast to the full set of options which [`jax.vmap`](https://jax.readthedocs.io/en/latest/_autosummary/jax.vmap.html), this combinator expects an `in_axes: tuple` configuration argument, which indicates how the underlying `vmap` patterns should be broadcast across the input arguments to the generative function.

    Attributes:
        gen_fn: A [`genjax.GenerativeFunction`][] to be vectorized.

        in_axes: A tuple specifying which input arguments (or indices into them) should be vectorized. `in_axes` must match (or prefix) the `Pytree` type of the argument tuple for the underlying `gen_fn`. Defaults to 0, i.e., the first argument. See [this link](https://jax/readthedocs.io/en/latest/pytrees.html#applying-optional-parameters-to-pytrees) for more detail.

    Examples:
        Create a `VmapCombinator` using the [`genjax.vmap`][] decorator:
        ```python exec="yes" html="true" source="material-block" session="vmap"
        import jax, genjax
        import jax.numpy as jnp


        @genjax.vmap(in_axes=(0,))
        @genjax.gen
        def mapped(x):
            noise1 = genjax.normal(0.0, 1.0) @ "noise1"
            noise2 = genjax.normal(0.0, 1.0) @ "noise2"
            return x + noise1 + noise2


        key = jax.random.PRNGKey(314159)
        arr = jnp.ones(100)

        tr = jax.jit(mapped.simulate)(key, (arr,))
        print(tr.render_html())
        ```

        Use the [`genjax.GenerativeFunction.vmap`][] method:
        ```python exec="yes" html="true" source="material-block" session="vmap"
        @genjax.gen
        def add_normal_noise(x):
            noise1 = genjax.normal(0.0, 1.0) @ "noise1"
            noise2 = genjax.normal(0.0, 1.0) @ "noise2"
            return x + noise1 + noise2


        mapped = add_normal_noise.vmap(in_axes=(0,))

        tr = jax.jit(mapped.simulate)(key, (arr,))
        print(tr.render_html())
        ```

    """

    gen_fn: GenerativeFunction[Tr, A, S, R, ChoiceMapConstraint, P, U]
    in_axes: InAxes = Pytree.static()

    def __abstract_call__(self, *arguments) -> Any:
        def inner(*arguments):
            return self.gen_fn.__abstract_call__(*arguments)

        return jax.vmap(inner, in_axes=self.in_axes)(*arguments)

<<<<<<< HEAD
    def _static_check_broadcastable(self, arguments: tuple) -> None:
=======
    def _static_check_broadcastable(self, args: tuple) -> None:
>>>>>>> d32617a2
        # Argument broadcast semantics must be fully specified
        # in `in_axes`.
        if self.in_axes is not None:
            axes_length = 1 if isinstance(self.in_axes, int) else len(self.in_axes)
            if not len(arguments) == axes_length:
                raise Exception(
                    f"VmapCombinator requires that length of the provided in_axes kwarg match the number of arguments provided to the invocation.\nA mismatch occured with len(arguments) = {len(arguments)} and len(self.in_axes) = {axes_length}"
                )

    def _static_broadcast_dim_length(self, arguments):
        def find_axis_size(axis, x):
            if axis is not None:
                leaves = jax.tree_util.tree_leaves(x)
                if leaves:
                    return leaves[0].shape[axis]
            return ()

        axis_sizes = jax.tree_util.tree_map(find_axis_size, self.in_axes, arguments)
        axis_sizes = set(jax.tree_util.tree_leaves(axis_sizes))
        if len(axis_sizes) == 1:
            (d_axis_size,) = axis_sizes
        else:
            raise ValueError(f"Inconsistent batch axis sizes: {axis_sizes}")
        return d_axis_size

    def simulate(
        self,
        key: PRNGKey,
<<<<<<< HEAD
        arguments: A,
=======
        args: tuple,
>>>>>>> d32617a2
    ) -> VmapTrace:
        self._static_check_broadcastable(arguments)
        broadcast_dim_length = self._static_broadcast_dim_length(arguments)
        sub_keys = jax.random.split(key, broadcast_dim_length)
        tr = jax.vmap(self.gen_fn.simulate, (0, self.in_axes))(sub_keys, arguments)
        retval = tr.get_retval()
        scores = tr.get_score()
        map_tr = VmapTrace(self, tr, arguments, retval, jnp.sum(scores))
        return map_tr

    def assess(
        self,
        key: PRNGKey,
<<<<<<< HEAD
        sample: ChoiceMapSample,
        arguments: A,
    ) -> tuple[Score | Masked[Score], R | Masked[R]]:
        self._static_check_broadcastable(arguments)
        broadcast_dim_length = self._static_broadcast_dim_length(arguments)
=======
        choice_map: ChoiceMap,
        args: tuple,
    ) -> tuple[Trace, Weight, Retdiff, UpdateProblem]:
        self._static_check_broadcastable(args)
        broadcast_dim_length = self._static_broadcast_dim_length(args)
>>>>>>> d32617a2
        idx_array = jnp.arange(0, broadcast_dim_length)

        def _assess(key, idx, arguments):
            submap: ChoiceMapSample = sample(idx)  # type: ignore
            return self.gen_fn.assess(key, submap, arguments)

        sub_keys = jax.random.split(key, broadcast_dim_length)
        scores, retvals = jax.vmap(_assess, in_axes=(0, 0, self.in_axes))(
            sub_keys, idx_array, arguments
        )
        if isinstance(scores, Masked):
            acc_flag = jnp.all(scores.flag)
            score = jnp.sum(scores.value)
            return Masked(acc_flag, score), retvals
        else:
            return jnp.sum(scores), retvals

    def importance_edit(
        self,
        key: PRNGKey,
<<<<<<< HEAD
        constraint: ChoiceMapConstraint,
        arguments: Arguments,
    ) -> tuple[VmapTrace, Weight, ChoiceMapProjection]:
        self._static_check_broadcastable(arguments)
        broadcast_dim_length = self._static_broadcast_dim_length(arguments)
=======
        prev: VmapTrace,
        update_problem: ChoiceMap,
        argdiffs: Argdiffs,
    ) -> tuple[Trace, Weight, Retdiff, ChoiceMap]:
        primals = Diff.tree_primal(argdiffs)
        self._static_check_broadcastable(primals)
        broadcast_dim_length = self._static_broadcast_dim_length(primals)
>>>>>>> d32617a2
        idx_array = jnp.arange(0, broadcast_dim_length)
        sub_keys = jax.random.split(key, broadcast_dim_length)

        def _importance(key, idx, choice_map, arguments):
            subconstraint: ChoiceMapConstraint = constraint(idx)  # type:ignore
            tr, w, bwd_projection = self.gen_fn.importance_edit(
                key,
                subconstraint,
                arguments,
            )
            return tr, w, ChoiceMapProjection(ChoiceMap.idx(idx, bwd_projection))

        (tr, w, bwd_projection) = jax.vmap(
            _importance, in_axes=(0, 0, None, self.in_axes)
        )(sub_keys, idx_array, constraint, arguments)
        w = jnp.sum(w)
        retval = tr.get_retval()
        scores = tr.get_score()
        map_tr = VmapTrace(self, tr, arguments, retval, jnp.sum(scores))
        return map_tr, w, bwd_projection

    def project_edit(
        self,
        key: PRNGKey,
        trace: VmapTrace,
<<<<<<< HEAD
        projection: SelectionProjection | ChoiceMapProjection,
    ) -> tuple[Weight, ChoiceMapConstraint]:
        raise NotImplementedError

    def choice_map_edit(
        self,
        key: PRNGKey,
        prev: VmapTrace,
        update_request: ChoiceMap,
        arguments: Arguments,
    ) -> tuple[Trace, Weight, Retdiff, ChoiceMap]:
        primals = Diff.tree_primal(arguments)
=======
        selection: Selection,
        argdiffs: Argdiffs,
    ) -> tuple[Trace, Weight, Retdiff, ChoiceMap]:
        primals = Diff.tree_primal(argdiffs)
>>>>>>> d32617a2
        self._static_check_broadcastable(primals)
        broadcast_dim_length = self._static_broadcast_dim_length(primals)
        idx_array = jnp.arange(0, broadcast_dim_length)
        sub_keys = jax.random.split(key, broadcast_dim_length)

        def _update(key, idx, subtrace, argdiffs):
            subrequest = update_request(idx)
            new_subtrace, w, retdiff, bwd_problem = self.gen_fn.update(
                key, subtrace, IncrementalEditRequest(argdiffs, subrequest)
            )
            return new_subtrace, w, retdiff, ChoiceMap.idx(idx, bwd_problem)

        new_subtraces, w, retdiff, bwd_problems = jax.vmap(
            _update, in_axes=(0, 0, 0, self.in_axes)
        )(sub_keys, idx_array, prev.inner, argdiffs)
        w = jnp.sum(w)
        retval = new_subtraces.get_retval()
        scores = new_subtraces.get_score()
        map_tr = VmapTrace(self, new_subtraces, primals, retval, jnp.sum(scores))
        return map_tr, w, retdiff, bwd_problems

    def edit(
        self,
        key: PRNGKey,
<<<<<<< HEAD
        trace: VmapTrace,
        update_request: EditRequest,
    ) -> tuple[Trace, Weight, Retdiff, EditRequest]:
        match update_request:
            case IncrementalEditRequest(argdiffs, subrequest):
                return self.update_change_target(key, trace, subrequest, argdiffs)
=======
        trace: Trace,
        update_problem: UpdateProblem,
        argdiffs: Argdiffs,
    ) -> tuple[Trace, Weight, Retdiff, UpdateProblem]:
        match update_problem:
            case ChoiceMap():
                return self.update_choice_map(key, trace, update_problem, argdiffs)

            case ImportanceProblem(constraint) if isinstance(
                constraint, ChoiceMap
            ) and isinstance(trace, EmptyTrace):
                return self.update_importance(key, constraint, argdiffs)

            case _:
                raise Exception(f"Not implemented problem: {update_problem}")

    @typecheck
    def update(
        self,
        key: PRNGKey,
        trace: Trace,
        update_problem: UpdateProblem,
    ) -> tuple[Trace, Weight, Retdiff, UpdateProblem]:
        match update_problem:
            case GenericProblem(argdiffs, subproblem):
                return self.update_change_target(key, trace, subproblem, argdiffs)
>>>>>>> d32617a2
            case _:
                return self.update_change_target(
                    key, trace, update_request, Diff.no_change(trace.get_args())
                )

<<<<<<< HEAD
=======
    @typecheck
    def assess(
        self,
        sample: ChoiceMap,
        args: tuple,
    ) -> tuple[Score, Retval]:
        self._static_check_broadcastable(args)
        broadcast_dim_length = self._static_broadcast_dim_length(args)
        idx_array = jnp.arange(0, broadcast_dim_length)

        def _assess(idx, args):
            submap = sample(idx)
            return self.gen_fn.assess(submap, args)

        scores, retvals = jax.vmap(_assess, in_axes=(0, self.in_axes))(idx_array, args)
        return jnp.sum(scores), retvals

>>>>>>> d32617a2

#############
# Decorator #
#############


def vmap(*, in_axes: InAxes = 0) -> Callable[[GenerativeFunction], GenerativeFunction]:
    """Returns a decorator that wraps a
    [`GenerativeFunction`][genjax.GenerativeFunction] and returns a new
    `GenerativeFunction` that performs a vectorized map over the argument
    specified by `in_axes`. Traced values are nested under an index, and the
    retval is vectorized.

    Args:
        in_axes: Selector specifying which input arguments (or index into them) should be vectorized. `in_axes` must match (or prefix) the `Pytree` type of the argument tuple for the underlying `gen_fn`. Defaults to 0, i.e., the first argument. See [this link](https://jax.readthedocs.io/en/latest/pytrees.html#applying-optional-parameters-to-pytrees) for more detail.

    Returns:
        A decorator that converts a [`genjax.GenerativeFunction`][] into a new [`genjax.GenerativeFunction`][] that accepts an argument of one-higher dimension at the position specified by `in_axes`.

    Examples:
        ```python exec="yes" html="true" source="material-block" session="vmap"
        import jax, genjax
        import jax.numpy as jnp


        @genjax.vmap(in_axes=0)
        @genjax.gen
        def vmapped_model(x):
            v = genjax.normal(x, 1.0) @ "v"
            return genjax.normal(v, 0.01) @ "q"


        key = jax.random.PRNGKey(314159)
        arr = jnp.ones(100)

        # `vmapped_model` accepts an array of numbers:
        tr = jax.jit(vmapped_model.simulate)(key, (arr,))

        print(tr.render_html())
        ```

    """

    def decorator(gen_fn) -> GenerativeFunction:
        return VmapCombinator(gen_fn, in_axes)

    return decorator<|MERGE_RESOLUTION|>--- conflicted
+++ resolved
@@ -49,12 +49,7 @@
     Generic,
     InAxes,
     PRNGKey,
-<<<<<<< HEAD
     TypeVar,
-    tuple,
-=======
-    typecheck,
->>>>>>> d32617a2
 )
 
 G = TypeVar("G", bound=GenerativeFunction)
@@ -70,7 +65,6 @@
 
 
 @Pytree.dataclass
-<<<<<<< HEAD
 class VmapTrace(
     Generic[G, A, S, R],
     SampleCoercableToChoiceMap,
@@ -86,19 +80,6 @@
         return self.arguments
 
     def get_retval(self) -> R:
-=======
-class VmapTrace(Trace):
-    gen_fn: GenerativeFunction
-    inner: Trace
-    args: tuple
-    retval: Any
-    score: FloatArray
-
-    def get_args(self) -> tuple:
-        return self.args
-
-    def get_retval(self):
->>>>>>> d32617a2
         return self.retval
 
     def get_gen_fn(self) -> "VmapCombinator":
@@ -197,11 +178,7 @@
 
         return jax.vmap(inner, in_axes=self.in_axes)(*arguments)
 
-<<<<<<< HEAD
     def _static_check_broadcastable(self, arguments: tuple) -> None:
-=======
-    def _static_check_broadcastable(self, args: tuple) -> None:
->>>>>>> d32617a2
         # Argument broadcast semantics must be fully specified
         # in `in_axes`.
         if self.in_axes is not None:
@@ -230,11 +207,7 @@
     def simulate(
         self,
         key: PRNGKey,
-<<<<<<< HEAD
         arguments: A,
-=======
-        args: tuple,
->>>>>>> d32617a2
     ) -> VmapTrace:
         self._static_check_broadcastable(arguments)
         broadcast_dim_length = self._static_broadcast_dim_length(arguments)
@@ -248,19 +221,11 @@
     def assess(
         self,
         key: PRNGKey,
-<<<<<<< HEAD
         sample: ChoiceMapSample,
         arguments: A,
     ) -> tuple[Score | Masked[Score], R | Masked[R]]:
         self._static_check_broadcastable(arguments)
         broadcast_dim_length = self._static_broadcast_dim_length(arguments)
-=======
-        choice_map: ChoiceMap,
-        args: tuple,
-    ) -> tuple[Trace, Weight, Retdiff, UpdateProblem]:
-        self._static_check_broadcastable(args)
-        broadcast_dim_length = self._static_broadcast_dim_length(args)
->>>>>>> d32617a2
         idx_array = jnp.arange(0, broadcast_dim_length)
 
         def _assess(key, idx, arguments):
@@ -281,21 +246,11 @@
     def importance_edit(
         self,
         key: PRNGKey,
-<<<<<<< HEAD
         constraint: ChoiceMapConstraint,
         arguments: Arguments,
     ) -> tuple[VmapTrace, Weight, ChoiceMapProjection]:
         self._static_check_broadcastable(arguments)
         broadcast_dim_length = self._static_broadcast_dim_length(arguments)
-=======
-        prev: VmapTrace,
-        update_problem: ChoiceMap,
-        argdiffs: Argdiffs,
-    ) -> tuple[Trace, Weight, Retdiff, ChoiceMap]:
-        primals = Diff.tree_primal(argdiffs)
-        self._static_check_broadcastable(primals)
-        broadcast_dim_length = self._static_broadcast_dim_length(primals)
->>>>>>> d32617a2
         idx_array = jnp.arange(0, broadcast_dim_length)
         sub_keys = jax.random.split(key, broadcast_dim_length)
 
@@ -321,7 +276,6 @@
         self,
         key: PRNGKey,
         trace: VmapTrace,
-<<<<<<< HEAD
         projection: SelectionProjection | ChoiceMapProjection,
     ) -> tuple[Weight, ChoiceMapConstraint]:
         raise NotImplementedError
@@ -334,12 +288,6 @@
         arguments: Arguments,
     ) -> tuple[Trace, Weight, Retdiff, ChoiceMap]:
         primals = Diff.tree_primal(arguments)
-=======
-        selection: Selection,
-        argdiffs: Argdiffs,
-    ) -> tuple[Trace, Weight, Retdiff, ChoiceMap]:
-        primals = Diff.tree_primal(argdiffs)
->>>>>>> d32617a2
         self._static_check_broadcastable(primals)
         broadcast_dim_length = self._static_broadcast_dim_length(primals)
         idx_array = jnp.arange(0, broadcast_dim_length)
@@ -364,66 +312,17 @@
     def edit(
         self,
         key: PRNGKey,
-<<<<<<< HEAD
         trace: VmapTrace,
         update_request: EditRequest,
     ) -> tuple[Trace, Weight, Retdiff, EditRequest]:
         match update_request:
             case IncrementalEditRequest(argdiffs, subrequest):
                 return self.update_change_target(key, trace, subrequest, argdiffs)
-=======
-        trace: Trace,
-        update_problem: UpdateProblem,
-        argdiffs: Argdiffs,
-    ) -> tuple[Trace, Weight, Retdiff, UpdateProblem]:
-        match update_problem:
-            case ChoiceMap():
-                return self.update_choice_map(key, trace, update_problem, argdiffs)
-
-            case ImportanceProblem(constraint) if isinstance(
-                constraint, ChoiceMap
-            ) and isinstance(trace, EmptyTrace):
-                return self.update_importance(key, constraint, argdiffs)
-
-            case _:
-                raise Exception(f"Not implemented problem: {update_problem}")
-
-    @typecheck
-    def update(
-        self,
-        key: PRNGKey,
-        trace: Trace,
-        update_problem: UpdateProblem,
-    ) -> tuple[Trace, Weight, Retdiff, UpdateProblem]:
-        match update_problem:
-            case GenericProblem(argdiffs, subproblem):
-                return self.update_change_target(key, trace, subproblem, argdiffs)
->>>>>>> d32617a2
             case _:
                 return self.update_change_target(
                     key, trace, update_request, Diff.no_change(trace.get_args())
                 )
 
-<<<<<<< HEAD
-=======
-    @typecheck
-    def assess(
-        self,
-        sample: ChoiceMap,
-        args: tuple,
-    ) -> tuple[Score, Retval]:
-        self._static_check_broadcastable(args)
-        broadcast_dim_length = self._static_broadcast_dim_length(args)
-        idx_array = jnp.arange(0, broadcast_dim_length)
-
-        def _assess(idx, args):
-            submap = sample(idx)
-            return self.gen_fn.assess(submap, args)
-
-        scores, retvals = jax.vmap(_assess, in_axes=(0, self.in_axes))(idx_array, args)
-        return jnp.sum(scores), retvals
-
->>>>>>> d32617a2
 
 #############
 # Decorator #

# Copyright 2024 MIT Probabilistic Computing Project
#
# Licensed under the Apache License, Version 2.0 (the "License");
# you may not use this file except in compliance with the License.
# You may obtain a copy of the License at
#
#     https://www.apache.org/licenses/LICENSE-2.0
#
# Unless required by applicable law or agreed to in writing, software
# distributed under the License is distributed on an "AS IS" BASIS,
# WITHOUT WARRANTIES OR CONDITIONS OF ANY KIND, either express or implied.
# See the License for the specific language governing permissions and
# limitations under the License.

import jax.numpy as jnp

from genjax._src.core.generative import GenerativeFunction
<<<<<<< HEAD
from genjax._src.core.typing import ScalarBool, tuple
=======
from genjax._src.core.traceback_util import register_exclusion
from genjax._src.core.typing import ScalarBool, typecheck
>>>>>>> d32617a2


def or_else(
    if_gen_fn: GenerativeFunction,
    else_gen_fn: GenerativeFunction,
) -> GenerativeFunction:
    """Given two [`genjax.GenerativeFunction`][]s `if_gen_fn` and
    `else_gen_fn`, returns a new [`genjax.GenerativeFunction`][] that accepts.

    - a boolean argument
    - an argument tuple for `if_gen_fn`
    - an argument tuple for the supplied `else_gen_fn`

    and acts like `if_gen_fn` when the boolean is `True` or `else_gen_fn` otherwise.

    Args:
        else_gen_fn: called when the boolean argument is `False`.

    Returns:
        A [`genjax.GenerativeFunction`][] modified for conditional execution.

    Examples:
        ```python exec="yes" html="true" source="material-block" session="or_else"
        import jax
        import jax.numpy as jnp
        import genjax


        @genjax.gen
        def if_model(x):
            return genjax.normal(x, 1.0) @ "if_value"


        @genjax.gen
        def else_model(x):
            return genjax.normal(x, 5.0) @ "else_value"


        or_else_model = genjax.or_else(if_model, else_model)


        @genjax.gen
        def model(toss: bool):
            # Note that `or_else_model` takes a new boolean predicate in
            # addition to argument tuples for each branch.
            return or_else_model(toss, (1.0,), (10.0,)) @ "tossed"


        key = jax.random.PRNGKey(314159)

        tr = jax.jit(model.simulate)(key, (True,))

        print(tr.render_html())
        ```

    """

<<<<<<< HEAD
=======
    @typecheck
>>>>>>> d32617a2
    def argument_mapping(b: ScalarBool, if_args: tuple, else_args: tuple):
        # Note that `True` maps to 0 to select the "if" branch, `False` to 1.
        idx = jnp.array(jnp.logical_not(b), dtype=int)
        return (idx, if_args, else_args)

    return if_gen_fn.switch(else_gen_fn).contramap(
        argument_mapping, info="Derived combinator (OrElse)"
    )<|MERGE_RESOLUTION|>--- conflicted
+++ resolved
@@ -15,13 +15,7 @@
 import jax.numpy as jnp
 
 from genjax._src.core.generative import GenerativeFunction
-<<<<<<< HEAD
 from genjax._src.core.typing import ScalarBool, tuple
-=======
-from genjax._src.core.traceback_util import register_exclusion
-from genjax._src.core.typing import ScalarBool, typecheck
->>>>>>> d32617a2
-
 
 def or_else(
     if_gen_fn: GenerativeFunction,
@@ -78,10 +72,6 @@
 
     """
 
-<<<<<<< HEAD
-=======
-    @typecheck
->>>>>>> d32617a2
     def argument_mapping(b: ScalarBool, if_args: tuple, else_args: tuple):
         # Note that `True` maps to 0 to select the "if" branch, `False` to 1.
         idx = jnp.array(jnp.logical_not(b), dtype=int)

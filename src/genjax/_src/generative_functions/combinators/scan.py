# Copyright 2024 MIT Probabilistic Computing Project
#
# Licensed under the Apache License, Version 2.0 (the "License");
# you may not use this file except in compliance with the License.
# You may obtain a copy of the License at
#
#     https://www.apache.org/licenses/LICENSE-2.0
#
# Unless required by applicable law or agreed to in writing, software
# distributed under the License is distributed on an "AS IS" BASIS,
# WITHOUT WARRANTIES OR CONDITIONS OF ANY KIND, either express or implied.
# See the License for the specific language governing permissions and
# limitations under the License.

import jax
import jax.numpy as jnp
import jax.tree_util as jtu

from genjax._src.core.generative import (
    Argdiffs,
    ChoiceMap,
    ChoiceMapUpdateRequest,
    Constraint,
    EmptyTrace,
    EmptyUpdateRequest,
    GenerativeFunction,
    ImportanceUpdateRequest,
    IncrementalUpdateRequest,
    Retdiff,
    Sample,
    Score,
    Selection,
    Trace,
    UpdateRequest,
    Weight,
)
from genjax._src.core.generative.choice_map import ChoiceMapConstraint
from genjax._src.core.generative.core import Arguments
from genjax._src.core.interpreters.incremental import Diff
from genjax._src.core.pytree import Pytree
from genjax._src.core.traceback_util import register_exclusion
from genjax._src.core.typing import (
    Any,
    Callable,
    FloatArray,
    Int,
    IntArray,
<<<<<<< HEAD
    List,
=======
    Optional,
>>>>>>> b54ccee1
    PRNGKey,
    Tuple,
    dispatch,
    overload,
    typecheck,
)

register_exclusion(__file__)


@Pytree.dataclass
class ScanTrace(Trace):
    scan_gen_fn: "ScanCombinator"
    inner: Trace
    args: Tuple
    retval: Any
    score: FloatArray

    def get_args(self) -> Tuple:
        return self.args

    def get_retval(self):
        return self.retval

    def get_sample(self):
        return jax.vmap(
            lambda idx, subtrace: ChoiceMap.idx(idx, subtrace.get_sample()),
        )(jnp.arange(self.scan_gen_fn.length), self.inner)

    def get_gen_fn(self):
        return self.scan_gen_fn

    def get_score(self):
        return self.score


#######################
# Custom update specs #
#######################


@Pytree.dataclass(match_args=True)
class IndexUpdateRequest(UpdateRequest):
    index: IntArray
    subrequest: UpdateRequest


@Pytree.dataclass(match_args=True)
class StaticExtensionUpdateRequest(UpdateRequest):
    """
    Denotes an extension of a `ScanTrace` by static `extension_length` number of steps.
    """

    constraint: Constraint
    new_scans: Any
    extension_length: Int = Pytree.static()


@Pytree.dataclass(match_args=True)
class StaticRetractionUpdateRequest(UpdateRequest):
    retraction_length: Int = Pytree.static()


###################
# Scan combinator #
###################


@Pytree.dataclass
class ScanCombinator(GenerativeFunction):
    """
    `ScanCombinator` wraps a `kernel_gen_fn` [`genjax.GenerativeFunction`][] of type `(c, a) -> (c, b)` in a new [`genjax.GenerativeFunction`][] of type `(c, [a]) -> (c, [b])`, where

    - `c` is a loop-carried value, which must hold a fixed shape and dtype across all iterations
    - `a` may be a primitive, an array type or a pytree (container) type with array leaves
    - `b` may be a primitive, an array type or a pytree (container) type with array leaves.

    The values traced by each call to the original generative function will be nested under an integer index that matches the loop iteration index that generated it.

    For any array type specifier `t`, `[t]` represents the type with an additional leading axis, and if `t` is a pytree (container) type with array leaves then `[t]` represents the type with the same pytree structure and corresponding leaves each with an additional leading axis.

    When the type of `xs` in the snippet below (denoted `[a]` above) is an array type or None, and the type of `ys` in the snippet below (denoted `[b]` above) is an array type, the semantics of the returned [`genjax.GenerativeFunction`][] are given roughly by this Python implementation:

    ```python
    def scan(f, init, xs, length=None):
        if xs is None:
            xs = [None] * length
        carry = init
        ys = []
        for x in xs:
            carry, y = f(carry, x)
            ys.append(y)
        return carry, np.stack(ys)
    ```

    Unlike that Python version, both `xs` and `ys` may be arbitrary pytree values, and so multiple arrays can be scanned over at once and produce multiple output arrays. `None` is actually a special case of this, as it represents an empty pytree.

    The loop-carried value `c` must hold a fixed shape and dtype across all iterations (and not just be consistent up to NumPy rank/shape broadcasting and dtype promotion rules, for example). In other words, the type `c` in the type signature above represents an array with a fixed shape and dtype (or a nested tuple/list/dict container data structure with a fixed structure and arrays with fixed shape and dtype at the leaves).

    Attributes:
        kernel_gen_fn: a generative function to be scanned of type `(c, a) -> (c, b)`, meaning that `f` accepts two arguments where the first is a value of the loop carry and the second is a slice of `xs` along its leading axis, and that `f` returns a pair where the first element represents a new value for the loop carry and the second represents a slice of the output.

        length: optional integer specifying the number of loop iterations, which (if supplied) must agree with the sizes of leading axes of the arrays in the returned function's second argument. If supplied then the returned generative function can take `None` as its second argument.

        reverse: optional boolean specifying whether to run the scan iteration forward (the default) or in reverse, equivalent to reversing the leading axes of the arrays in both `xs` and in `ys`.

        unroll: optional positive int or bool specifying, in the underlying operation of the scan primitive, how many scan iterations to unroll within a single iteration of a loop. If an integer is provided, it determines how many unrolled loop iterations to run within a single rolled iteration of the loop. If a boolean is provided, it will determine if the loop is competely unrolled (i.e. `unroll=True`) or left completely unrolled (i.e. `unroll=False`).

    Examples:
        Use the [`genjax.GenerativeFunction.scan`][] method:
        ```python exec="yes" html="true" source="material-block" session="scan"
        import jax
        import genjax


        # A kernel_gen_fn generative function.
        @genjax.gen
        def random_walk_step(prev, _):
            x = genjax.normal(prev, 1.0) @ "x"
            return x, None


        init = 0.5
        key = jax.random.PRNGKey(314159)

        random_walk = random_walk_step.scan(n=1000)

        tr = jax.jit(random_walk.simulate)(key, (init, None))
        print(tr.render_html())
        ```

        Or use the [`genjax.scan`][] decorator:
        ```python exec="yes" html="true" source="material-block" session="scan"
        @genjax.scan(n=1000)
        @genjax.gen
        def random_walk(prev, _):
            x = genjax.normal(prev, 1.0) @ "x"
            return x, None


        tr = jax.jit(random_walk.simulate)(key, (init, None))
        print(tr.render_html())
        ```
    """

    kernel_gen_fn: GenerativeFunction

    # Only required for `None` carry inputs
    length: Optional[Int] = Pytree.static()
    reverse: bool = Pytree.static(default=False)
    unroll: int | bool = Pytree.static(default=1)

    # To get the type of return value, just invoke
    # the scanned over source (with abstract tracer arguments).
    def __abstract_call__(self, *args) -> Any:
        (carry, scanned_in) = args

        def _inner(carry, scanned_in):
            v, scanned_out = self.kernel_gen_fn.__abstract_call__(carry, scanned_in)
            return v, scanned_out

        v, scanned_out = jax.lax.scan(
            _inner,
            carry,
            scanned_in,
            length=self.length,
            reverse=self.reverse,
            unroll=self.unroll,
        )

        return v, scanned_out

    @typecheck
    def simulate(
        self,
        key: PRNGKey,
        args: Tuple,
    ) -> ScanTrace:
        carry, scanned_in = args

        def _inner_simulate(key, carry, scanned_in):
            tr = self.kernel_gen_fn.simulate(key, (carry, scanned_in))
            (carry, scanned_out) = tr.get_retval()
            score = tr.get_score()
            return (carry, score), (tr, scanned_out)

        def _inner(carry, scanned_over):
            key, count, carried_value = carry
            key = jax.random.fold_in(key, count)
            (carry, score), (tr, scanned_out) = _inner_simulate(
                key, carried_value, scanned_over
            )

            return (key, count + 1, carry), (tr, scanned_out, score)

        (_, _, carried_out), (tr, scanned_out, scores) = jax.lax.scan(
            _inner,
            (key, 0, carry),
            scanned_in,
            length=self.length,
            reverse=self.reverse,
            unroll=self.unroll,
        )

        return ScanTrace(self, tr, args, (carried_out, scanned_out), jnp.sum(scores))

    @typecheck
    def update_importance(
        self,
        key: PRNGKey,
        trace: Trace,
        constraint: ChoiceMapConstraint,
        args: Arguments,
    ) -> Tuple[Trace, Weight, Retdiff, UpdateRequest]:
        (carry, scanned_in) = args

        def _inner_importance(key, constraint, carry, scanned_in):
            tr, w, _retdiff, bwd_request = self.kernel_gen_fn.update(
                key,
                EmptyTrace(self.kernel_gen_fn),
                ImportanceUpdateRequest((carry, scanned_in), constraint),
            )
            (carry, scanned_out) = tr.get_retval()
            score = tr.get_score()
            return (carry, score), (tr, scanned_out, w, bwd_request)

        def _importance(carry, scanned_over):
            key, idx, carried_value = carry
            key = jax.random.fold_in(key, idx)
            submap = constraint.get_submap(idx)
            (carry, score), (tr, scanned_out, w, inner_bwd_request) = _inner_importance(
                key, submap, carried_value, scanned_over
            )
            bwd_request = ChoiceMap.idx(idx, inner_bwd_request)

            return (key, idx + 1, carry), (tr, scanned_out, score, w, bwd_request)

        (_, _, carried_out), (tr, scanned_out, scores, ws, bwd_requests) = jax.lax.scan(
            _importance,
            (key, 0, carry),
            scanned_in,
            length=self.length,
            reverse=self.reverse,
            unroll=self.unroll,
        )
        bwd_request = ChoiceMapUpdateRequest(bwd_requests)
        return (
            ScanTrace(self, tr, args, (carried_out, scanned_out), jnp.sum(scores)),
            jnp.sum(ws),
            Diff.unknown_change((carried_out, scanned_out)),
            bwd_request,
        )

    def update_index(
        self,
        key: PRNGKey,
        trace: Trace,
        index: IntArray,
        request: UpdateRequest,
    ):
        starting_subslice = jtu.tree_map(lambda v: v[index], trace.inner)
        affected_subslice = jtu.tree_map(lambda v: v[index + 1], trace.inner)
        starting_argdiffs = Diff.no_change(starting_subslice.get_args())
        (
            updated_start,
            start_w,
            starting_retdiff,
            bwd_request,
        ) = self.kernel_gen_fn.update(
            key,
            starting_subslice,
            request,
            starting_argdiffs,
        )
        updated_end, end_w, ending_retdiff, _ = self.kernel_gen_fn.update(
            key,
            affected_subslice,
            EmptyUpdateRequest(),
            starting_retdiff,
        )

        # Must be true for this type of update to be valid.
        assert Diff.static_check_no_change(ending_retdiff)

        def _mutate_in_place(arr, updated_start, updated_end):
            arr = arr.at[index].set(updated_start)
            arr = arr.at[index + 1].set(updated_end)
            return arr

        new_inner = jtu.tree_map(
            _mutate_in_place, trace.inner, updated_start, updated_end
        )
        new_retvals = new_inner.get_retval()
        return (
            ScanTrace(
                self,
                new_inner,
                new_inner.get_args(),
                new_retvals,
                jnp.sum(new_inner.get_score()),
            ),
            start_w + end_w,
            Diff.unknown_change(new_retvals),
            IndexUpdateRequest(index, bwd_request),
        )

    @overload
    def update_incremental(
        self,
        key: PRNGKey,
        trace: Trace,
        request: IndexUpdateRequest,
        argdiffs: Argdiffs,
    ) -> Tuple[Trace, Weight, Retdiff, UpdateRequest]:
        index, subrequest = request.index, request.subrequest
        if Diff.static_check_no_change(argdiffs):
            return self.update_index(key, trace, index, subrequest)
        else:
            choice_map_request = ChoiceMapUpdateRequest(
                ChoiceMap.idx(index, subrequest)
            )
            return self.update_incremental(key, trace, choice_map_request, argdiffs)

    def _get_subrequest(
        self,
        request: UpdateRequest,
        idx: IntArray,
    ) -> UpdateRequest:
        match request:
            case ChoiceMap():
                return request(idx)

            case Selection():
                subrequest = request(idx)
                return subrequest

            case _:
                raise Exception(f"Not implemented subrequest: {request}")

    @overload
    def update_incremental(
        self,
        key: PRNGKey,
        trace: Trace,
        request: UpdateRequest,
        argdiffs: Argdiffs,
    ) -> Tuple[Trace, Weight, Retdiff, UpdateRequest]:
        carry_diff, *scanned_in_diff = Diff.tree_diff_unknown_change(
            Diff.tree_primal(argdiffs)
        )

        def _inner_update(key, subtrace, subrequest, carry, scanned_in):
            (
                new_subtrace,
                w,
                kernel_retdiff,
                bwd_request,
            ) = self.kernel_gen_fn.update(
                key,
                subtrace,
                IncrementalUpdateRequest(
                    (carry, scanned_in),
                    subrequest,
                ),
            )
            (carry_retdiff, scanned_out_retdiff) = kernel_retdiff
            score = new_subtrace.get_score()
            return (carry_retdiff, score), (
                new_subtrace,
                scanned_out_retdiff,
                w,
                bwd_request,
            )

        def _update(carry, scanned_over):
            key, idx, carried_value = carry
            (subtrace, *scanned_in) = scanned_over
            key = jax.random.fold_in(key, idx)
            subrequest = self._get_subrequest(request, idx)
            (
                (carry, score),
                (new_subtrace, scanned_out, w, inner_bwd_request),
            ) = _inner_update(key, subtrace, subrequest, carried_value, scanned_in)
            bwd_request = ChoiceMap.idx(idx, inner_bwd_request)

            return (key, idx + 1, carry), (
                new_subtrace,
                scanned_out,
                score,
                w,
                bwd_request,
            )

        (
            (_, _, carried_out_diff),
            (new_subtraces, scanned_out_diff, scores, ws, bwd_requests),
        ) = jax.lax.scan(
            _update,
            (key, 0, carry_diff),
            (trace.inner, *scanned_in_diff),
            length=self.length,
            reverse=self.reverse,
            unroll=self.unroll,
        )
        carried_out, scanned_out = Diff.tree_primal((
            carried_out_diff,
            scanned_out_diff,
        ))
        return (
            ScanTrace(
                self,
                new_subtraces,
                Diff.tree_primal(argdiffs),
                (carried_out, scanned_out),
                jnp.sum(scores),
            ),
            jnp.sum(ws),
            (carried_out_diff, scanned_out_diff),
            bwd_requests,
        )

    @dispatch
    def update_incremental(
        self, key, trace, request, argdiffs
    ) -> Tuple[Trace, Weight, Retdiff, UpdateRequest]:
        raise NotImplementedError

    @overload
    def update(
        self,
        key: PRNGKey,
        trace: Trace,
        request: StaticExtensionUpdateRequest,
    ) -> Tuple[Trace, Weight, Retdiff, UpdateRequest]:
        extension_length, new_scans, constraint = (
            request.extension_length,
            request.new_scans,
            request.constraint,
        )
        constraint = ChoiceMapConstraint(
            jax.vmap(lambda idx, constraint: ChoiceMap.idx(idx, constraint))(
                jnp.arange(extension_length), constraint
            )
            if extension_length != 1
            else ChoiceMap.idx(1, constraint)
        )
        internal_combinator = ScanCombinator(self.kernel_gen_fn, extension_length)
        (old_carried, old_scanned_out) = trace.get_retval()
        extension_tr, w = internal_combinator.importance(
            key, constraint, (old_carried, new_scans)
        )
        (final_carried, new_scanned_out) = extension_tr.get_retval()
        final_inner_tr = Pytree.tree_concat([trace.inner, extension_tr.inner])
        score = jnp.sum(final_inner_tr.get_score())
        final_scanned_out = Pytree.tree_concat([old_scanned_out, new_scanned_out])
        full_combinator = ScanCombinator(
            self.kernel_gen_fn, self.max_length + extension_length
        )
        tr = ScanTrace(
            full_combinator,
            final_inner_tr,
            trace.get_args(),
            (final_carried, final_scanned_out),
            score,
        )
        return (
            tr,
            w,
            Diff.tree_diff_unknown_change((final_carried, new_scanned_out)),
            StaticRetractionUpdateRequest(extension_length),
        )

    @overload
    def update(
        self,
        key: PRNGKey,
        trace: Trace,
        request: StaticRetractionUpdateRequest,
    ) -> Tuple[Trace, Weight, Retdiff, UpdateRequest]:
        raise NotImplementedError

    @overload
    def update(
        self,
        key: PRNGKey,
        trace: Trace,
        request: ImportanceUpdateRequest,
    ) -> Tuple[Trace, Weight, Retdiff, UpdateRequest]:
        args, constraint = request.args, request.constraint
        return self.update_importance(key, trace, constraint, args)

    @overload
    def update(
        self,
        key: PRNGKey,
        trace: Trace,
        request: IncrementalUpdateRequest,
    ) -> Tuple[Trace, Weight, Retdiff, UpdateRequest]:
        argdiffs, subrequest = request.argdiffs, request.subrequest
        return self.update_incremental(key, trace, subrequest, argdiffs)

    @GenerativeFunction.gfi_boundary
    @dispatch
    def update(
        self,
        key: PRNGKey,
        trace: Trace,
        request: UpdateRequest,
    ) -> Tuple[Trace, Weight, Retdiff, UpdateRequest]:
        raise NotImplementedError

    @GenerativeFunction.gfi_boundary
    @typecheck
    def assess(
        self,
        sample: Sample,
        args: Tuple,
    ) -> Tuple[Score, Any]:
        (carry, scanned_in) = args
        assert isinstance(sample, ChoiceMap)

        def _inner_assess(sample, carry, scanned_in):
            score, retval = self.kernel_gen_fn.assess(sample, (carry, scanned_in))
            (carry, scanned_out) = retval
            return (carry, score), scanned_out

        def _assess(carry, scanned_over):
            idx, carried_value = carry
            submap = sample.get_submap(idx)
            (carry, score), scanned_out = _inner_assess(
                submap, carried_value, scanned_over
            )

            return (idx + 1, carry), (scanned_out, score)

        (_, carried_out), (scanned_out, scores) = jax.lax.scan(
            _assess,
            (0, carry),
            scanned_in,
            length=self.length,
            reverse=self.reverse,
            unroll=self.unroll,
        )
        return (
            jnp.sum(scores),
            (carried_out, scanned_out),
        )

    @classmethod
    def index_update(
        cls,
        idx: IntArray,
        request: UpdateRequest,
    ) -> IndexUpdateRequest:
        return IndexUpdateRequest(idx, request)

    @classmethod
    def extension_update(
        cls,
        extension_length: Int,
        new_scans: Any,
        constraint: Constraint,
    ) -> StaticExtensionUpdateRequest:
        return StaticExtensionUpdateRequest(constraint, new_scans, extension_length)

    @classmethod
    def propose_extension_update(
        cls,
        extension_length: Int,
        new_scans: Any,
        proposal: GenerativeFunction,
    ):
        pass


##############
# Decorators #
##############


@typecheck
def scan(
    *, n: Optional[Int] = None, reverse: bool = False, unroll: int | bool = 1
) -> Callable[[GenerativeFunction], GenerativeFunction]:
    """
    Returns a decorator that wraps a [`genjax.GenerativeFunction`][] of type `(c, a) -> (c, b)`and returns a new [`genjax.GenerativeFunction`][] of type `(c, [a]) -> (c, [b])` where

    - `c` is a loop-carried value, which must hold a fixed shape and dtype across all iterations
    - `a` may be a primitive, an array type or a pytree (container) type with array leaves
    - `b` may be a primitive, an array type or a pytree (container) type with array leaves.

    The values traced by each call to the original generative function will be nested under an integer index that matches the loop iteration index that generated it.

    For any array type specifier `t`, `[t]` represents the type with an additional leading axis, and if `t` is a pytree (container) type with array leaves then `[t]` represents the type with the same pytree structure and corresponding leaves each with an additional leading axis.

    When the type of `xs` in the snippet below (denoted `[a]` above) is an array type or None, and the type of `ys` in the snippet below (denoted `[b]` above) is an array type, the semantics of the returned [`genjax.GenerativeFunction`][] are given roughly by this Python implementation:

    ```python
    def scan(f, init, xs, length=None):
        if xs is None:
            xs = [None] * length
        carry = init
        ys = []
        for x in xs:
            carry, y = f(carry, x)
            ys.append(y)
        return carry, np.stack(ys)
    ```

    Unlike that Python version, both `xs` and `ys` may be arbitrary pytree values, and so multiple arrays can be scanned over at once and produce multiple output arrays. `None` is actually a special case of this, as it represents an empty pytree.

    The loop-carried value `c` must hold a fixed shape and dtype across all iterations (and not just be consistent up to NumPy rank/shape broadcasting and dtype promotion rules, for example). In other words, the type `c` in the type signature above represents an array with a fixed shape and dtype (or a nested tuple/list/dict container data structure with a fixed structure and arrays with fixed shape and dtype at the leaves).

    Args:
        n: optional integer specifying the number of loop iterations, which (if supplied) must agree with the sizes of leading axes of the arrays in the returned function's second argument. If supplied then the returned generative function can take `None` as its second argument.

        reverse: optional boolean specifying whether to run the scan iteration forward (the default) or in reverse, equivalent to reversing the leading axes of the arrays in both `xs` and in `ys`.

        unroll: optional positive int or bool specifying, in the underlying operation of the scan primitive, how many scan iterations to unroll within a single iteration of a loop. If an integer is provided, it determines how many unrolled loop iterations to run within a single rolled iteration of the loop. If a boolean is provided, it will determine if the loop is competely unrolled (i.e. `unroll=True`) or left completely unrolled (i.e. `unroll=False`).

    Returns:
        A new [`genjax.GenerativeFunction`][] that takes a loop-carried value and a new input, and returns a new loop-carried value along with either `None` or an output to be collected into the second return value.

    Examples:
        Scan for 1000 iterations with no array input:
        ```python exec="yes" html="true" source="material-block" session="scan"
        import jax
        import genjax


        @genjax.scan(n=1000)
        @genjax.gen
        def random_walk(prev, _):
            x = genjax.normal(prev, 1.0) @ "x"
            return x, None


        init = 0.5
        key = jax.random.PRNGKey(314159)

        tr = jax.jit(random_walk.simulate)(key, (init, None))
        print(tr.render_html())
        ```

        Scan across an input array:
        ```python exec="yes" html="true" source="material-block" session="scan"
        import jax.numpy as jnp


        @genjax.scan()
        @genjax.gen
        def add_and_square_all(sum, x):
            new_sum = sum + x
            return new_sum, sum * sum


        init = 0.0
        xs = jnp.ones(10)

        tr = jax.jit(add_and_square_all.simulate)(key, (init, xs))

        # The retval has the final carry and an array of all `sum*sum` returned.
        print(tr.render_html())
        ```
    """

    def decorator(f):
        return ScanCombinator(f, length=n, reverse=reverse, unroll=unroll)

    return decorator


@typecheck
def accumulate(
    *, reverse: bool = False, unroll: int | bool = 1
) -> Callable[[GenerativeFunction], GenerativeFunction]:
    """
    Returns a decorator that wraps a [`genjax.GenerativeFunction`][] of type `(c, a) -> c` and returns a new [`genjax.GenerativeFunction`][] of type `(c, [a]) -> [c]` where

    - `c` is a loop-carried value, which must hold a fixed shape and dtype across all iterations
    - `[c]` is an array of all loop-carried values seen during iteration (excluding the first)
    - `a` may be a primitive, an array type or a pytree (container) type with array leaves

    All traced values are nested under an index.

    For any array type specifier `t`, `[t]` represents the type with an additional leading axis, and if `t` is a pytree (container) type with array leaves then `[t]` represents the type with the same pytree structure and corresponding leaves each with an additional leading axis.

    The semantics of the returned [`genjax.GenerativeFunction`][] are given roughly by this Python implementation (note the similarity to [`itertools.accumulate`](https://docs.python.org/3/library/itertools.html#itertools.accumulate)):

    ```python
    def accumulate(f, init, xs):
        carry = init
        carries = []
        for x in xs:
            carry = f(carry, x)
            carries.append(carry)
        return carries
    ```

    Unlike that Python version, both `xs` and `carries` may be arbitrary pytree values, and so multiple arrays can be scanned over at once and produce multiple output arrays.

    The loop-carried value `c` must hold a fixed shape and dtype across all iterations (and not just be consistent up to NumPy rank/shape broadcasting and dtype promotion rules, for example). In other words, the type `c` in the type signature above represents an array with a fixed shape and dtype (or a nested tuple/list/dict container data structure with a fixed structure and arrays with fixed shape and dtype at the leaves).

    Args:
        reverse: optional boolean specifying whether to run the accumulation forward (the default) or in reverse, equivalent to reversing the leading axes of the arrays in both `xs` and in `carries`.

        unroll: optional positive int or bool specifying, in the underlying operation of the scan primitive, how many iterations to unroll within a single iteration of a loop. If an integer is provided, it determines how many unrolled loop iterations to run within a single rolled iteration of the loop. If a boolean is provided, it will determine if the loop is competely unrolled (i.e. `unroll=True`) or left completely unrolled (i.e. `unroll=False`).

    Examples:
        accumulate a running total:
        ```python exec="yes" html="true" source="material-block" session="scan"
        import jax
        import genjax
        import jax.numpy as jnp


        @genjax.accumulate()
        @genjax.gen
        def add(sum, x):
            new_sum = sum + x
            return new_sum


        init = 0.0
        key = jax.random.PRNGKey(314159)
        xs = jnp.ones(10)

        tr = jax.jit(add.simulate)(key, (init, xs))
        print(tr.render_html())
        ```
    """

    def decorator(f):
        return (
            f.map(lambda ret: (ret, ret))
            .scan(reverse=reverse, unroll=unroll)
            .map(lambda ret: ret[1])
        )

    return decorator


@typecheck
def reduce(
    *, reverse: bool = False, unroll: int | bool = 1
) -> Callable[[GenerativeFunction], GenerativeFunction]:
    """
    Returns a decorator that wraps a [`genjax.GenerativeFunction`][] of type `(c, a) -> c` and returns a new [`genjax.GenerativeFunction`][] of type `(c, [a]) -> c` where

    - `c` is a loop-carried value, which must hold a fixed shape and dtype across all iterations
    - `a` may be a primitive, an array type or a pytree (container) type with array leaves

    All traced values are nested under an index.

    For any array type specifier `t`, `[t]` represents the type with an additional leading axis, and if `t` is a pytree (container) type with array leaves then `[t]` represents the type with the same pytree structure and corresponding leaves each with an additional leading axis.

    The semantics of the returned [`genjax.GenerativeFunction`][] are given roughly by this Python implementation (note the similarity to [`functools.reduce`](https://docs.python.org/3/library/itertools.html#functools.reduce)):

    ```python
    def reduce(f, init, xs):
        carry = init
        for x in xs:
            carry = f(carry, x)
        return carry
    ```

    Unlike that Python version, both `xs` and `carry` may be arbitrary pytree values, and so multiple arrays can be scanned over at once and produce multiple output arrays.

    The loop-carried value `c` must hold a fixed shape and dtype across all iterations (and not just be consistent up to NumPy rank/shape broadcasting and dtype promotion rules, for example). In other words, the type `c` in the type signature above represents an array with a fixed shape and dtype (or a nested tuple/list/dict container data structure with a fixed structure and arrays with fixed shape and dtype at the leaves).

    Args:
        reverse: optional boolean specifying whether to run the accumulation forward (the default) or in reverse, equivalent to reversing the leading axis of the array `xs`.

        unroll: optional positive int or bool specifying, in the underlying operation of the scan primitive, how many iterations to unroll within a single iteration of a loop. If an integer is provided, it determines how many unrolled loop iterations to run within a single rolled iteration of the loop. If a boolean is provided, it will determine if the loop is competely unrolled (i.e. `unroll=True`) or left completely unrolled (i.e. `unroll=False`).

    Examples:
        sum an array of numbers:
        ```python exec="yes" html="true" source="material-block" session="scan"
        import jax
        import genjax
        import jax.numpy as jnp


        @genjax.reduce()
        @genjax.gen
        def add(sum, x):
            new_sum = sum + x
            return new_sum


        init = 0.0
        key = jax.random.PRNGKey(314159)
        xs = jnp.ones(10)

        tr = jax.jit(add.simulate)(key, (init, xs))
        print(tr.render_html())
        ```
    """

    def decorator(f: GenerativeFunction):
        return (
            f.map(lambda ret: (ret, None))
            .scan(reverse=reverse, unroll=unroll)
            .map(lambda ret: ret[0])
        )

    return decorator


@typecheck
def iterate(
    *, n: Int, unroll: int | bool = 1
) -> Callable[[GenerativeFunction], GenerativeFunction]:
    """
    Returns a decorator that wraps a [`genjax.GenerativeFunction`][] of type `a -> a` and returns a new [`genjax.GenerativeFunction`][] of type `a -> [a]` where

    - `a` is a loop-carried value, which must hold a fixed shape and dtype across all iterations
    - `[a]` is an array of all `f(a)`, `f(f(a))` etc. values seen during iteration (excluding tjhe initial `a`)

    All traced values are nested under an index.

    The semantics of the returned [`genjax.GenerativeFunction`][] are given roughly by this Python implementation:

    ```python
    def iterate(f, n, init):
        input = init
        seen = []
        for _ in range(n):
            input = f(input)
            seen.append(input)
        return seen
    ```

    `init` may be an arbitrary pytree value, and so multiple arrays can be iterated over at once and produce multiple output arrays.

    The iterated value `a` must hold a fixed shape and dtype across all iterations (and not just be consistent up to NumPy rank/shape broadcasting and dtype promotion rules, for example). In other words, the type `a` in the type signature above represents an array with a fixed shape and dtype (or a nested tuple/list/dict container data structure with a fixed structure and arrays with fixed shape and dtype at the leaves).

    Args:
        n: the number of iterations to run.

        unroll: optional positive int or bool specifying, in the underlying operation of the scan primitive, how many iterations to unroll within a single iteration of a loop. If an integer is provided, it determines how many unrolled loop iterations to run within a single rolled iteration of the loop. If a boolean is provided, it will determine if the loop is competely unrolled (i.e. `unroll=True`) or left completely unrolled (i.e. `unroll=False`).

    Examples:
        iterative addition, returning all intermediate sums:
        ```python exec="yes" html="true" source="material-block" session="scan"
        import jax
        import genjax


        @genjax.iterate(n=100)
        @genjax.gen
        def inc(x):
            return x + 1


        init = 0.0
        key = jax.random.PRNGKey(314159)

        tr = jax.jit(inc.simulate)(key, (init,))
        print(tr.render_html())
        ```
    """

    def decorator(f: GenerativeFunction):
        # strip off the JAX-supplied `None` on the way in, accumulate `ret` on the way out.
        return (
            f.dimap(pre=lambda *args: args[:-1], post=lambda _, ret: (ret, ret))
            .scan(n=n, unroll=unroll)
            .dimap(pre=lambda *args: (*args, None), post=lambda _, ret: ret[1])
        )

    return decorator


@typecheck
def iterate_final(
    *, n: Int, unroll: int | bool = 1
) -> Callable[[GenerativeFunction], GenerativeFunction]:
    """
    Returns a decorator that wraps a [`genjax.GenerativeFunction`][] of type `a -> a` and returns a new [`genjax.GenerativeFunction`][] of type `a -> a` where

    - `a` is a loop-carried value, which must hold a fixed shape and dtype across all iterations
    - the original function is invoked `n` times with each input coming from the previous invocation's output, so that the new function returns $f^n(a)$

    All traced values are nested under an index.

    The semantics of the returned [`genjax.GenerativeFunction`][] are given roughly by this Python implementation:

    ```python
    def iterate_final(f, n, init):
        ret = init
        for _ in range(n):
            ret = f(ret)
        return ret
    ```

    `init` may be an arbitrary pytree value, and so multiple arrays can be iterated over at once and produce multiple output arrays.

    The iterated value `a` must hold a fixed shape and dtype across all iterations (and not just be consistent up to NumPy rank/shape broadcasting and dtype promotion rules, for example). In other words, the type `a` in the type signature above represents an array with a fixed shape and dtype (or a nested tuple/list/dict container data structure with a fixed structure and arrays with fixed shape and dtype at the leaves).

    Args:
        n: the number of iterations to run.

        unroll: optional positive int or bool specifying, in the underlying operation of the scan primitive, how many iterations to unroll within a single iteration of a loop. If an integer is provided, it determines how many unrolled loop iterations to run within a single rolled iteration of the loop. If a boolean is provided, it will determine if the loop is competely unrolled (i.e. `unroll=True`) or left completely unrolled (i.e. `unroll=False`).

    Examples:
        iterative addition:
        ```python exec="yes" html="true" source="material-block" session="scan"
        import jax
        import genjax


        @genjax.iterate_final(n=100)
        @genjax.gen
        def inc(x):
            return x + 1


        init = 0.0
        key = jax.random.PRNGKey(314159)

        tr = jax.jit(inc.simulate)(key, (init,))
        print(tr.render_html())
        ```
    """

    def decorator(f: GenerativeFunction):
        # strip off the JAX-supplied `None` on the way in, no accumulation on the way out.
        return (
            f.dimap(pre=lambda *args: args[:-1], post=lambda _, ret: (ret, None))
            .scan(n=n, unroll=unroll)
            .dimap(pre=lambda *args: (*args, None), post=lambda _, ret: ret[0])
        )

    return decorator<|MERGE_RESOLUTION|>--- conflicted
+++ resolved
@@ -45,11 +45,8 @@
     FloatArray,
     Int,
     IntArray,
-<<<<<<< HEAD
+    Optional,
     List,
-=======
-    Optional,
->>>>>>> b54ccee1
     PRNGKey,
     Tuple,
     dispatch,
@@ -450,9 +447,7 @@
             _update,
             (key, 0, carry_diff),
             (trace.inner, *scanned_in_diff),
-            length=self.length,
-            reverse=self.reverse,
-            unroll=self.unroll,
+            length=self.max_length,
         )
         carried_out, scanned_out = Diff.tree_primal((
             carried_out_diff,
@@ -625,101 +620,9 @@
         pass
 
 
-##############
-# Decorators #
-##############
-
-
-@typecheck
-def scan(
-    *, n: Optional[Int] = None, reverse: bool = False, unroll: int | bool = 1
-) -> Callable[[GenerativeFunction], GenerativeFunction]:
-    """
-    Returns a decorator that wraps a [`genjax.GenerativeFunction`][] of type `(c, a) -> (c, b)`and returns a new [`genjax.GenerativeFunction`][] of type `(c, [a]) -> (c, [b])` where
-
-    - `c` is a loop-carried value, which must hold a fixed shape and dtype across all iterations
-    - `a` may be a primitive, an array type or a pytree (container) type with array leaves
-    - `b` may be a primitive, an array type or a pytree (container) type with array leaves.
-
-    The values traced by each call to the original generative function will be nested under an integer index that matches the loop iteration index that generated it.
-
-    For any array type specifier `t`, `[t]` represents the type with an additional leading axis, and if `t` is a pytree (container) type with array leaves then `[t]` represents the type with the same pytree structure and corresponding leaves each with an additional leading axis.
-
-    When the type of `xs` in the snippet below (denoted `[a]` above) is an array type or None, and the type of `ys` in the snippet below (denoted `[b]` above) is an array type, the semantics of the returned [`genjax.GenerativeFunction`][] are given roughly by this Python implementation:
-
-    ```python
-    def scan(f, init, xs, length=None):
-        if xs is None:
-            xs = [None] * length
-        carry = init
-        ys = []
-        for x in xs:
-            carry, y = f(carry, x)
-            ys.append(y)
-        return carry, np.stack(ys)
-    ```
-
-    Unlike that Python version, both `xs` and `ys` may be arbitrary pytree values, and so multiple arrays can be scanned over at once and produce multiple output arrays. `None` is actually a special case of this, as it represents an empty pytree.
-
-    The loop-carried value `c` must hold a fixed shape and dtype across all iterations (and not just be consistent up to NumPy rank/shape broadcasting and dtype promotion rules, for example). In other words, the type `c` in the type signature above represents an array with a fixed shape and dtype (or a nested tuple/list/dict container data structure with a fixed structure and arrays with fixed shape and dtype at the leaves).
-
-    Args:
-        n: optional integer specifying the number of loop iterations, which (if supplied) must agree with the sizes of leading axes of the arrays in the returned function's second argument. If supplied then the returned generative function can take `None` as its second argument.
-
-        reverse: optional boolean specifying whether to run the scan iteration forward (the default) or in reverse, equivalent to reversing the leading axes of the arrays in both `xs` and in `ys`.
-
-        unroll: optional positive int or bool specifying, in the underlying operation of the scan primitive, how many scan iterations to unroll within a single iteration of a loop. If an integer is provided, it determines how many unrolled loop iterations to run within a single rolled iteration of the loop. If a boolean is provided, it will determine if the loop is competely unrolled (i.e. `unroll=True`) or left completely unrolled (i.e. `unroll=False`).
-
-    Returns:
-        A new [`genjax.GenerativeFunction`][] that takes a loop-carried value and a new input, and returns a new loop-carried value along with either `None` or an output to be collected into the second return value.
-
-    Examples:
-        Scan for 1000 iterations with no array input:
-        ```python exec="yes" html="true" source="material-block" session="scan"
-        import jax
-        import genjax
-
-
-        @genjax.scan(n=1000)
-        @genjax.gen
-        def random_walk(prev, _):
-            x = genjax.normal(prev, 1.0) @ "x"
-            return x, None
-
-
-        init = 0.5
-        key = jax.random.PRNGKey(314159)
-
-        tr = jax.jit(random_walk.simulate)(key, (init, None))
-        print(tr.render_html())
-        ```
-
-        Scan across an input array:
-        ```python exec="yes" html="true" source="material-block" session="scan"
-        import jax.numpy as jnp
-
-
-        @genjax.scan()
-        @genjax.gen
-        def add_and_square_all(sum, x):
-            new_sum = sum + x
-            return new_sum, sum * sum
-
-
-        init = 0.0
-        xs = jnp.ones(10)
-
-        tr = jax.jit(add_and_square_all.simulate)(key, (init, xs))
-
-        # The retval has the final carry and an array of all `sum*sum` returned.
-        print(tr.render_html())
-        ```
-    """
-
-    def decorator(f):
-        return ScanCombinator(f, length=n, reverse=reverse, unroll=unroll)
-
-    return decorator
+#############
+# Decorator #
+#############
 
 
 @typecheck

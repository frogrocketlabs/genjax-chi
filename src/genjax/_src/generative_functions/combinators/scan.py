# Copyright 2024 MIT Probabilistic Computing Project
#
# Licensed under the Apache License, Version 2.0 (the "License");
# you may not use this file except in compliance with the License.
# You may obtain a copy of the License at
#
#     https://www.apache.org/licenses/LICENSE-2.0
#
# Unless required by applicable law or agreed to in writing, software
# distributed under the License is distributed on an "AS IS" BASIS,
# WITHOUT WARRANTIES OR CONDITIONS OF ANY KIND, either express or implied.
# See the License for the specific language governing permissions and
# limitations under the License.

import jax
import jax.numpy as jnp
import jax.tree_util as jtu

from genjax._src.core.generative import (
    Argdiffs,
    ChoiceMap,
    EmptyProblem,
    EmptyTrace,
    GenerativeFunction,
    GenericProblem,
    ImportanceProblem,
    Retdiff,
    Sample,
    Score,
    Selection,
    Trace,
    UpdateProblem,
    Weight,
)
from genjax._src.core.interpreters.incremental import Diff
from genjax._src.core.pytree import Pytree
from genjax._src.core.typing import (
    Any,
    Callable,
    FloatArray,
    Generic,
    Int,
    IntArray,
    PRNGKey,
    TypeVar,
)

Carry = TypeVar("Carry")
Y = TypeVar("Y")


@Pytree.dataclass
class ScanTrace(Generic[Carry, Y], Trace[tuple[Carry, Y]]):
    scan_gen_fn: "ScanCombinator[Carry, Y]"
    inner: Trace[tuple[Carry, Y]]
    args: tuple[Any, ...]
    retval: tuple[Carry, Y]
    score: FloatArray

    def get_args(self) -> tuple[Any, ...]:
        return self.args

    def get_retval(self) -> tuple[Carry, Y]:
        return self.retval

    def get_sample(self):
        return jax.vmap(
<<<<<<< HEAD
            lambda idx, subtrace: ChoiceMap.idx(subtrace.get_sample(), idx),
        )(jnp.arange(self.scan_gen_fn.length), self.inner)
=======
            lambda idx, subtrace: ChoiceMap.idx(idx, subtrace.get_sample()),
        )(jnp.arange(self.inner.get_score().shape[0]), self.inner)
>>>>>>> 7836d26e

    def get_gen_fn(self):
        return self.scan_gen_fn

    def get_score(self):
        return self.score


#######################
# Custom update specs #
#######################


@Pytree.dataclass(match_args=True)
class IndexProblem(UpdateProblem):
    index: IntArray
    subproblem: UpdateProblem


###################
# Scan combinator #
###################


@Pytree.dataclass
class ScanCombinator(Generic[Carry, Y], GenerativeFunction[tuple[Carry, Y]]):
    """`ScanCombinator` wraps a `kernel_gen_fn` [`genjax.GenerativeFunction`][]
    of type `(c, a) -> (c, b)` in a new [`genjax.GenerativeFunction`][] of type
    `(c, [a]) -> (c, [b])`, where.

    - `c` is a loop-carried value, which must hold a fixed shape and dtype across all iterations
    - `a` may be a primitive, an array type or a pytree (container) type with array leaves
    - `b` may be a primitive, an array type or a pytree (container) type with array leaves.

    The values traced by each call to the original generative function will be nested under an integer index that matches the loop iteration index that generated it.

    For any array type specifier `t`, `[t]` represents the type with an additional leading axis, and if `t` is a pytree (container) type with array leaves then `[t]` represents the type with the same pytree structure and corresponding leaves each with an additional leading axis.

    When the type of `xs` in the snippet below (denoted `[a]` above) is an array type or None, and the type of `ys` in the snippet below (denoted `[b]` above) is an array type, the semantics of the returned [`genjax.GenerativeFunction`][] are given roughly by this Python implementation:

    ```python
    def scan(f, init, xs, length=None):
        if xs is None:
            xs = [None] * length
        carry = init
        ys = []
        for x in xs:
            carry, y = f(carry, x)
            ys.append(y)
        return carry, np.stack(ys)
    ```

    Unlike that Python version, both `xs` and `ys` may be arbitrary pytree values, and so multiple arrays can be scanned over at once and produce multiple output arrays. `None` is actually a special case of this, as it represents an empty pytree.

    The loop-carried value `c` must hold a fixed shape and dtype across all iterations (and not just be consistent up to NumPy rank/shape broadcasting and dtype promotion rules, for example). In other words, the type `c` in the type signature above represents an array with a fixed shape and dtype (or a nested tuple/list/dict container data structure with a fixed structure and arrays with fixed shape and dtype at the leaves).

    Attributes:
        kernel_gen_fn: a generative function to be scanned of type `(c, a) -> (c, b)`, meaning that `f` accepts two arguments where the first is a value of the loop carry and the second is a slice of `xs` along its leading axis, and that `f` returns a pair where the first element represents a new value for the loop carry and the second represents a slice of the output.

        length: optional integer specifying the number of loop iterations, which (if supplied) must agree with the sizes of leading axes of the arrays in the returned function's second argument. If supplied then the returned generative function can take `None` as its second argument.

        reverse: optional boolean specifying whether to run the scan iteration forward (the default) or in reverse, equivalent to reversing the leading axes of the arrays in both `xs` and in `ys`.

        unroll: optional positive int or bool specifying, in the underlying operation of the scan primitive, how many scan iterations to unroll within a single iteration of a loop. If an integer is provided, it determines how many unrolled loop iterations to run within a single rolled iteration of the loop. If a boolean is provided, it will determine if the loop is competely unrolled (i.e. `unroll=True`) or left completely unrolled (i.e. `unroll=False`).

    Examples:
        Use the [`genjax.GenerativeFunction.scan`][] method:
        ```python exec="yes" html="true" source="material-block" session="scan"
        import jax
        import genjax


        # A kernel_gen_fn generative function.
        @genjax.gen
        def random_walk_step(prev, _):
            x = genjax.normal(prev, 1.0) @ "x"
            return x, None


        init = 0.5
        key = jax.random.PRNGKey(314159)

        random_walk = random_walk_step.scan(n=1000)

        tr = jax.jit(random_walk.simulate)(key, (init, None))
        print(tr.render_html())
        ```

        Or use the [`genjax.scan`][] decorator:
        ```python exec="yes" html="true" source="material-block" session="scan"
        @genjax.scan(n=1000)
        @genjax.gen
        def random_walk(prev, _):
            x = genjax.normal(prev, 1.0) @ "x"
            return x, None


        tr = jax.jit(random_walk.simulate)(key, (init, None))
        print(tr.render_html())
        ```
    """

    kernel_gen_fn: GenerativeFunction[tuple[Carry, Y]]

    # Only required for `None` carry inputs
    length: Int | None = Pytree.static()
    reverse: bool = Pytree.static(default=False)
    unroll: int | bool = Pytree.static(default=1)

    # To get the type of return value, just invoke
    # the scanned over source (with abstract tracer arguments).
    def __abstract_call__(self, *args) -> tuple[Carry, Y]:
        (carry, scanned_in) = args

        def _inner(carry: Carry, scanned_in: Any):
            v, scanned_out = self.kernel_gen_fn.__abstract_call__(carry, scanned_in)
            return v, scanned_out

        v, scanned_out = jax.lax.scan(
            _inner,
            carry,
            scanned_in,
            length=self.length,
            reverse=self.reverse,
            unroll=self.unroll,
        )

        return v, scanned_out

    def simulate(
        self,
        key: PRNGKey,
        args: tuple[Any, ...],
    ) -> ScanTrace[Carry, Y]:
        carry, scanned_in = args

        def _inner_simulate(
            key: PRNGKey, carry: Carry, scanned_in: Any
        ) -> tuple[tuple[Carry, Score], tuple[Trace[tuple[Carry, Y]], Y]]:
            tr = self.kernel_gen_fn.simulate(key, (carry, scanned_in))
            (carry, scanned_out) = tr.get_retval()
            score = tr.get_score()
            return (carry, score), (tr, scanned_out)

        def _inner(
            carry: tuple[PRNGKey, IntArray, Carry], scanned_over: Any
        ) -> tuple[
            tuple[PRNGKey, IntArray, Carry], tuple[Trace[tuple[Carry, Y]], Y, Score]
        ]:
            key, count, carried_value = carry
            key = jax.random.fold_in(key, count)
            (carried_out, score), (tr, scanned_out) = _inner_simulate(
                key, carried_value, scanned_over
            )

            return (key, count + 1, carried_out), (tr, scanned_out, score)

        (_, _, carried_out), (tr, scanned_out, scores) = jax.lax.scan(
            _inner,
            (key, jnp.asarray(0), carry),
            scanned_in,
            length=self.length,
            reverse=self.reverse,
            unroll=self.unroll,
        )

        return ScanTrace(
            self,
            tr,
            args,
            (carried_out, scanned_out),
            jnp.sum(scores),
        )

    def update_importance(
        self,
        key: PRNGKey,
        constraint: ChoiceMap,
        args: tuple[Any, ...],
    ) -> tuple[ScanTrace[Carry, Y], Weight, Retdiff[tuple[Carry, Y]], UpdateProblem]:
        (carry, scanned_in) = args

        def _inner_importance(
            key: PRNGKey, constraint: ChoiceMap, carry: Carry, scanned_in: Any
        ) -> tuple[
            tuple[Carry, Score], tuple[Trace[tuple[Carry, Y]], Y, Weight, UpdateProblem]
        ]:
            tr, w, _retdiff, bwd_problem = self.kernel_gen_fn.update(
                key,
                EmptyTrace(self.kernel_gen_fn),
                GenericProblem(
                    Diff.unknown_change((carry, scanned_in)),
                    ImportanceProblem(constraint),
                ),
            )
            (carry, scanned_out) = tr.get_retval()
            score = tr.get_score()
            return (carry, score), (tr, scanned_out, w, bwd_problem)

        def _importance(
            carry: tuple[PRNGKey, IntArray, Carry], scanned_over: Any
        ) -> tuple[
            tuple[PRNGKey, IntArray, Carry],
            tuple[Trace[tuple[Carry, Y]], Y, Score, Weight, UpdateProblem],
        ]:
            key, idx, carried_value = carry
            key = jax.random.fold_in(key, idx)
            submap = constraint.get_submap(idx)
            (carried_out, score), (tr, scanned_out, w, inner_bwd_problem) = (
                _inner_importance(key, submap, carried_value, scanned_over)
            )
            bwd_problem = ChoiceMap.idx(inner_bwd_problem, idx)

            return (key, idx + 1, carried_out), (tr, scanned_out, score, w, bwd_problem)

        (_, _, carried_out), (tr, scanned_out, scores, ws, bwd_problems) = jax.lax.scan(
            _importance,
            (key, jnp.asarray(0), carry),
            scanned_in,
            length=self.length,
            reverse=self.reverse,
            unroll=self.unroll,
        )
        return (
            ScanTrace[Carry, Y](
                self,
                tr,
                args,
                (carried_out, scanned_out),
                jnp.sum(scores),
            ),
            jnp.sum(ws),
            Diff.unknown_change((carried_out, scanned_out)),
            bwd_problems,
        )

    def _get_subproblem(
        self,
        problem: UpdateProblem,
        idx: IntArray,
    ) -> UpdateProblem:
        match problem:
            case ChoiceMap():
                return problem(idx)

            case Selection():
                subproblem = problem(idx)
                return subproblem

            case _:
                raise Exception(f"Not implemented subproblem: {problem}")

    def update_generic(
        self,
        key: PRNGKey,
        trace: ScanTrace[Carry, Y],
        problem: UpdateProblem,
        argdiffs: Argdiffs,
    ) -> tuple[ScanTrace[Carry, Y], Weight, Retdiff[tuple[Carry, Y]], UpdateProblem]:
        diffs = Diff.tree_diff_unknown_change(Diff.tree_primal(argdiffs))
        carry_diff: Carry = diffs[0]
        scanned_in_diff: Any = diffs[1:]

        def _inner_update(
            key: PRNGKey,
            subtrace: Trace[tuple[Carry, Y]],
            subproblem: UpdateProblem,
            carry: Carry,
            scanned_in: Any,
        ) -> tuple[
            tuple[Carry, Score],
            tuple[Trace[tuple[Carry, Y]], Retdiff[Y], Weight, UpdateProblem],
        ]:
            (
                new_subtrace,
                w,
                kernel_retdiff,
                bwd_problem,
            ) = self.kernel_gen_fn.update(
                key,
                subtrace,
                GenericProblem(
                    (carry, scanned_in),
                    subproblem,
                ),
            )
            (carry_retdiff, scanned_out_retdiff) = Diff.tree_diff_unknown_change(
                kernel_retdiff
            )
            score = new_subtrace.get_score()
            return (carry_retdiff, score), (
                new_subtrace,
                scanned_out_retdiff,
                w,
                bwd_problem,
            )

        def _update(
            carry: tuple[PRNGKey, IntArray, Carry],
            scanned_over: tuple[Trace[tuple[Carry, Y]], Any],
        ) -> tuple[
            tuple[PRNGKey, IntArray, Carry],
            tuple[Trace[tuple[Carry, Y]], Retdiff[Y], Score, Weight, ChoiceMap],
        ]:
            key, idx, carried_value = carry
            subtrace, scanned_in = scanned_over
            key = jax.random.fold_in(key, idx)
            subproblem = self._get_subproblem(problem, idx)
            (
                (carried_out, score),
                (new_subtrace, scanned_out, w, inner_bwd_problem),
            ) = _inner_update(key, subtrace, subproblem, carried_value, scanned_in)
            bwd_problem = ChoiceMap.idx(inner_bwd_problem, idx)

            return (key, idx + 1, carried_out), (
                new_subtrace,
                scanned_out,
                score,
                w,
                bwd_problem,
            )

        (
            (_, _, carried_out_diff),
            (new_subtraces, scanned_out_diff, scores, ws, bwd_problems),
        ) = jax.lax.scan(
            _update,
            (key, jnp.asarray(0), carry_diff),
            (trace.inner, *scanned_in_diff),
            length=self.length,
            reverse=self.reverse,
            unroll=self.unroll,
        )
        carried_out, scanned_out = Diff.tree_primal((
            carried_out_diff,
            scanned_out_diff,
        ))
        return (
            ScanTrace(
                self,
                new_subtraces,
                Diff.tree_primal(argdiffs),
                (carried_out, scanned_out),
                jnp.sum(scores),
            ),
            jnp.sum(ws),
            (carried_out_diff, scanned_out_diff),
            bwd_problems,
        )

    def update_index(
        self,
        key: PRNGKey,
        trace: ScanTrace[Carry, Y],
        index: IntArray,
        update_problem: UpdateProblem,
    ):
        starting_subslice = jtu.tree_map(lambda v: v[index], trace.inner)
        affected_subslice = jtu.tree_map(lambda v: v[index + 1], trace.inner)
        starting_argdiffs = Diff.no_change(starting_subslice.get_args())
        (
            updated_start,
            start_w,
            starting_retdiff,
            bwd_problem,
        ) = self.kernel_gen_fn.update(
            key, starting_subslice, GenericProblem(starting_argdiffs, update_problem)
        )
        updated_end, end_w, ending_retdiff, _ = self.kernel_gen_fn.update(
            key, affected_subslice, GenericProblem(starting_retdiff, EmptyProblem())
        )

        # Must be true for this type of update to be valid.
        assert Diff.static_check_no_change(ending_retdiff)

        def _mutate_in_place(arr, updated_start, updated_end):
            arr = arr.at[index].set(updated_start)
            arr = arr.at[index + 1].set(updated_end)
            return arr

        new_inner = jtu.tree_map(
            _mutate_in_place, trace.inner, updated_start, updated_end
        )
        new_retvals = new_inner.get_retval()
        return (
            ScanTrace[Carry, Y](
                self,
                new_inner,
                new_inner.get_args(),
                new_retvals,
                jnp.sum(new_inner.get_score()),
            ),
            start_w + end_w,
            Diff.unknown_change(new_retvals),
            IndexProblem(index, bwd_problem),
        )

    def update_change_target(
        self,
        key: PRNGKey,
        trace: Trace[tuple[Carry, Y]],
        update_problem: UpdateProblem,
        argdiffs: Argdiffs,
    ) -> tuple[ScanTrace[Carry, Y], Weight, Retdiff[tuple[Carry, Y]], UpdateProblem]:
        assert isinstance(trace, EmptyTrace | ScanTrace)
        match update_problem:
            case ImportanceProblem(constraint) if isinstance(constraint, ChoiceMap):
                return self.update_importance(
                    key, constraint, Diff.tree_primal(argdiffs)
                )
            case IndexProblem(index, subproblem):
                assert isinstance(
                    trace, ScanTrace
                ), "You cannot perform an index update upon the EmptyTrace"
                if Diff.static_check_no_change(argdiffs):
                    return self.update_index(key, trace, index, subproblem)
                else:
                    return self.update_generic(
                        key, trace, ChoiceMap.idx(subproblem, index), argdiffs
                    )
            case _:
                assert isinstance(
                    trace, ScanTrace
                ), "You cannot operate on the EmptyTrace in this context"
                return self.update_generic(key, trace, update_problem, argdiffs)

    @GenerativeFunction.gfi_boundary
    def update(
        self,
        key: PRNGKey,
        trace: Trace[tuple[Carry, Y]],
        update_problem: UpdateProblem,
    ) -> tuple[ScanTrace[Carry, Y], Weight, Retdiff[tuple[Carry, Y]], UpdateProblem]:
        match update_problem:
            case GenericProblem(argdiffs, subproblem):
                return self.update_change_target(key, trace, subproblem, argdiffs)

            case _:
                return self.update(
                    key,
                    trace,
                    GenericProblem(
                        Diff.no_change(trace.get_args()),
                        update_problem,
                    ),
                )

    @GenerativeFunction.gfi_boundary
    def assess(
        self,
        sample: Sample,
        args: tuple[Any, ...],
    ) -> tuple[Score, Any]:
        (carry, scanned_in) = args
        assert isinstance(sample, ChoiceMap)

        def _inner_assess(sample, carry, scanned_in):
            score, retval = self.kernel_gen_fn.assess(sample, (carry, scanned_in))
            (carry, scanned_out) = retval
            return (carry, score), scanned_out

        def _assess(carry, scanned_over):
            idx, carried_value = carry
            submap = sample.get_submap(idx)
            (carry, score), scanned_out = _inner_assess(
                submap, carried_value, scanned_over
            )

            return (idx + 1, carry), (scanned_out, score)

        (_, carried_out), (scanned_out, scores) = jax.lax.scan(
            _assess,
            (0, carry),
            scanned_in,
            length=self.length,
            reverse=self.reverse,
            unroll=self.unroll,
        )
        return (
            jnp.sum(scores),
            (carried_out, scanned_out),
        )


##############
# Decorators #
##############


def scan(
    *, n: Int | None = None, reverse: bool = False, unroll: int | bool = 1
) -> Callable[
    [GenerativeFunction[tuple[Carry, Y]]], GenerativeFunction[tuple[Carry, Y]]
]:
    """Returns a decorator that wraps a [`genjax.GenerativeFunction`][] of type
    `(c, a) -> (c, b)`and returns a new [`genjax.GenerativeFunction`][] of type
    `(c, [a]) -> (c, [b])` where.

    - `c` is a loop-carried value, which must hold a fixed shape and dtype across all iterations
    - `a` may be a primitive, an array type or a pytree (container) type with array leaves
    - `b` may be a primitive, an array type or a pytree (container) type with array leaves.

    The values traced by each call to the original generative function will be nested under an integer index that matches the loop iteration index that generated it.

    For any array type specifier `t`, `[t]` represents the type with an additional leading axis, and if `t` is a pytree (container) type with array leaves then `[t]` represents the type with the same pytree structure and corresponding leaves each with an additional leading axis.

    When the type of `xs` in the snippet below (denoted `[a]` above) is an array type or None, and the type of `ys` in the snippet below (denoted `[b]` above) is an array type, the semantics of the returned [`genjax.GenerativeFunction`][] are given roughly by this Python implementation:

    ```python
    def scan(f, init, xs, length=None):
        if xs is None:
            xs = [None] * length
        carry = init
        ys = []
        for x in xs:
            carry, y = f(carry, x)
            ys.append(y)
        return carry, np.stack(ys)
    ```

    Unlike that Python version, both `xs` and `ys` may be arbitrary pytree values, and so multiple arrays can be scanned over at once and produce multiple output arrays. `None` is actually a special case of this, as it represents an empty pytree.

    The loop-carried value `c` must hold a fixed shape and dtype across all iterations (and not just be consistent up to NumPy rank/shape broadcasting and dtype promotion rules, for example). In other words, the type `c` in the type signature above represents an array with a fixed shape and dtype (or a nested tuple/list/dict container data structure with a fixed structure and arrays with fixed shape and dtype at the leaves).

    Args:
        n: optional integer specifying the number of loop iterations, which (if supplied) must agree with the sizes of leading axes of the arrays in the returned function's second argument. If supplied then the returned generative function can take `None` as its second argument.

        reverse: optional boolean specifying whether to run the scan iteration forward (the default) or in reverse, equivalent to reversing the leading axes of the arrays in both `xs` and in `ys`.

        unroll: optional positive int or bool specifying, in the underlying operation of the scan primitive, how many scan iterations to unroll within a single iteration of a loop. If an integer is provided, it determines how many unrolled loop iterations to run within a single rolled iteration of the loop. If a boolean is provided, it will determine if the loop is competely unrolled (i.e. `unroll=True`) or left completely unrolled (i.e. `unroll=False`).

    Returns:
        A new [`genjax.GenerativeFunction`][] that takes a loop-carried value and a new input, and returns a new loop-carried value along with either `None` or an output to be collected into the second return value.

    Examples:
        Scan for 1000 iterations with no array input:
        ```python exec="yes" html="true" source="material-block" session="scan"
        import jax
        import genjax


        @genjax.scan(n=1000)
        @genjax.gen
        def random_walk(prev, _):
            x = genjax.normal(prev, 1.0) @ "x"
            return x, None


        init = 0.5
        key = jax.random.PRNGKey(314159)

        tr = jax.jit(random_walk.simulate)(key, (init, None))
        print(tr.render_html())
        ```

        Scan across an input array:
        ```python exec="yes" html="true" source="material-block" session="scan"
        import jax.numpy as jnp


        @genjax.scan()
        @genjax.gen
        def add_and_square_all(sum, x):
            new_sum = sum + x
            return new_sum, sum * sum


        init = 0.0
        xs = jnp.ones(10)

        tr = jax.jit(add_and_square_all.simulate)(key, (init, xs))

        # The retval has the final carry and an array of all `sum*sum` returned.
        print(tr.render_html())
        ```
    """

    def decorator(f: GenerativeFunction[tuple[Carry, Y]]):
        return ScanCombinator[Carry, Y](f, length=n, reverse=reverse, unroll=unroll)

    return decorator


def prepend_initial_acc(args: tuple[Carry, Any], ret: tuple[Carry, Carry]) -> Carry:
    """Prepends the initial accumulator value to the array of accumulated
    values.

    This function is used in the context of scan operations to include the initial
    accumulator state in the output, effectively providing a complete history of
    the accumulator's values throughout the scan.

    Args:
        args: A tuple containing the initial arguments to the scan operation. The first element is expected to be the initial accumulator value.
        ret: A tuple containing the final accumulator value and an array of intermediate accumulator values from the scan operation.

    Returns:
        A tree structure where each leaf is an array with the initial accumulator value prepended to the corresponding array of intermediate values.

    Note:
        This function uses JAX's tree mapping to handle nested structures in the accumulator, allowing it to work with complex accumulator types.
    """
    init_acc = args[0]
    xs = ret[1]

    def cat(init, arr):
        return jnp.concatenate([jnp.array(init)[jnp.newaxis], arr])

    return jax.tree.map(cat, init_acc, xs)


def accumulate(
    *, reverse: bool = False, unroll: int | bool = 1
) -> Callable[[GenerativeFunction[Carry]], GenerativeFunction[Carry]]:
    """Returns a decorator that wraps a [`genjax.GenerativeFunction`][] of type
    `(c, a) -> c` and returns a new [`genjax.GenerativeFunction`][] of type
    `(c, [a]) -> [c]` where.

    - `c` is a loop-carried value, which must hold a fixed shape and dtype across all iterations
    - `[c]` is an array of all loop-carried values seen during iteration (including the first)
    - `a` may be a primitive, an array type or a pytree (container) type with array leaves

    All traced values are nested under an index.

    For any array type specifier `t`, `[t]` represents the type with an additional leading axis, and if `t` is a pytree (container) type with array leaves then `[t]` represents the type with the same pytree structure and corresponding leaves each with an additional leading axis.

    The semantics of the returned [`genjax.GenerativeFunction`][] are given roughly by this Python implementation (note the similarity to [`itertools.accumulate`](https://docs.python.org/3/library/itertools.html#itertools.accumulate)):

    ```python
    def accumulate(f, init, xs):
        carry = init
        carries = [init]
        for x in xs:
            carry = f(carry, x)
            carries.append(carry)
        return carries
    ```

    Unlike that Python version, both `xs` and `carries` may be arbitrary pytree values, and so multiple arrays can be scanned over at once and produce multiple output arrays.

    The loop-carried value `c` must hold a fixed shape and dtype across all iterations (and not just be consistent up to NumPy rank/shape broadcasting and dtype promotion rules, for example). In other words, the type `c` in the type signature above represents an array with a fixed shape and dtype (or a nested tuple/list/dict container data structure with a fixed structure and arrays with fixed shape and dtype at the leaves).

    Args:
        reverse: optional boolean specifying whether to run the accumulation forward (the default) or in reverse, equivalent to reversing the leading axes of the arrays in both `xs` and in `carries`.

        unroll: optional positive int or bool specifying, in the underlying operation of the scan primitive, how many iterations to unroll within a single iteration of a loop. If an integer is provided, it determines how many unrolled loop iterations to run within a single rolled iteration of the loop. If a boolean is provided, it will determine if the loop is competely unrolled (i.e. `unroll=True`) or left completely unrolled (i.e. `unroll=False`).

    Examples:
        accumulate a running total:
        ```python exec="yes" html="true" source="material-block" session="scan"
        import jax
        import genjax
        import jax.numpy as jnp


        @genjax.accumulate()
        @genjax.gen
        def add(sum, x):
            new_sum = sum + x
            return new_sum


        init = 0.0
        key = jax.random.PRNGKey(314159)
        xs = jnp.ones(10)

        tr = jax.jit(add.simulate)(key, (init, xs))
        print(tr.render_html())
        ```
    """

    def decorator(f: GenerativeFunction[Carry]) -> GenerativeFunction[Carry]:
        return (
            f.map(lambda ret: (ret, ret))
            .scan(reverse=reverse, unroll=unroll)
            .dimap(pre=lambda *args: args, post=prepend_initial_acc)
        )

    return decorator


def reduce(
    *, reverse: bool = False, unroll: int | bool = 1
) -> Callable[[GenerativeFunction[Carry]], GenerativeFunction[Carry]]:
    """Returns a decorator that wraps a [`genjax.GenerativeFunction`][] of type
    `(c, a) -> c` and returns a new [`genjax.GenerativeFunction`][] of type
    `(c, [a]) -> c` where.

    - `c` is a loop-carried value, which must hold a fixed shape and dtype across all iterations
    - `a` may be a primitive, an array type or a pytree (container) type with array leaves

    All traced values are nested under an index.

    For any array type specifier `t`, `[t]` represents the type with an additional leading axis, and if `t` is a pytree (container) type with array leaves then `[t]` represents the type with the same pytree structure and corresponding leaves each with an additional leading axis.

    The semantics of the returned [`genjax.GenerativeFunction`][] are given roughly by this Python implementation (note the similarity to [`functools.reduce`](https://docs.python.org/3/library/itertools.html#functools.reduce)):

    ```python
    def reduce(f, init, xs):
        carry = init
        for x in xs:
            carry = f(carry, x)
        return carry
    ```

    Unlike that Python version, both `xs` and `carry` may be arbitrary pytree values, and so multiple arrays can be scanned over at once and produce multiple output arrays.

    The loop-carried value `c` must hold a fixed shape and dtype across all iterations (and not just be consistent up to NumPy rank/shape broadcasting and dtype promotion rules, for example). In other words, the type `c` in the type signature above represents an array with a fixed shape and dtype (or a nested tuple/list/dict container data structure with a fixed structure and arrays with fixed shape and dtype at the leaves).

    Args:
        reverse: optional boolean specifying whether to run the accumulation forward (the default) or in reverse, equivalent to reversing the leading axis of the array `xs`.

        unroll: optional positive int or bool specifying, in the underlying operation of the scan primitive, how many iterations to unroll within a single iteration of a loop. If an integer is provided, it determines how many unrolled loop iterations to run within a single rolled iteration of the loop. If a boolean is provided, it will determine if the loop is competely unrolled (i.e. `unroll=True`) or left completely unrolled (i.e. `unroll=False`).

    Examples:
        sum an array of numbers:
        ```python exec="yes" html="true" source="material-block" session="scan"
        import jax
        import genjax
        import jax.numpy as jnp


        @genjax.reduce()
        @genjax.gen
        def add(sum, x):
            new_sum = sum + x
            return new_sum


        init = 0.0
        key = jax.random.PRNGKey(314159)
        xs = jnp.ones(10)

        tr = jax.jit(add.simulate)(key, (init, xs))
        print(tr.render_html())
        ```
    """

    def decorator(f: GenerativeFunction[Carry]) -> GenerativeFunction[Carry]:
        def pre(ret: Carry):
            return ret, None

        def post(ret: tuple[Carry, None]):
            return ret[0]

        return f.map(pre).scan(reverse=reverse, unroll=unroll).map(post)

    return decorator


def iterate(
    *, n: Int, unroll: int | bool = 1
) -> Callable[[GenerativeFunction[Y]], GenerativeFunction[Y]]:
    """Returns a decorator that wraps a [`genjax.GenerativeFunction`][] of type
    `a -> a` and returns a new [`genjax.GenerativeFunction`][] of type `a ->
    [a]` where.

    - `a` is a loop-carried value, which must hold a fixed shape and dtype across all iterations
    - `[a]` is an array of all `a`, `f(a)`, `f(f(a))` etc. values seen during iteration.

    All traced values are nested under an index.

    The semantics of the returned [`genjax.GenerativeFunction`][] are given roughly by this Python implementation:

    ```python
    def iterate(f, n, init):
        input = init
        seen = [init]
        for _ in range(n):
            input = f(input)
            seen.append(input)
        return seen
    ```

    `init` may be an arbitrary pytree value, and so multiple arrays can be iterated over at once and produce multiple output arrays.

    The iterated value `a` must hold a fixed shape and dtype across all iterations (and not just be consistent up to NumPy rank/shape broadcasting and dtype promotion rules, for example). In other words, the type `a` in the type signature above represents an array with a fixed shape and dtype (or a nested tuple/list/dict container data structure with a fixed structure and arrays with fixed shape and dtype at the leaves).

    Args:
        n: the number of iterations to run.

        unroll: optional positive int or bool specifying, in the underlying operation of the scan primitive, how many iterations to unroll within a single iteration of a loop. If an integer is provided, it determines how many unrolled loop iterations to run within a single rolled iteration of the loop. If a boolean is provided, it will determine if the loop is competely unrolled (i.e. `unroll=True`) or left completely unrolled (i.e. `unroll=False`).

    Examples:
        iterative addition, returning all intermediate sums:
        ```python exec="yes" html="true" source="material-block" session="scan"
        import jax
        import genjax


        @genjax.iterate(n=100)
        @genjax.gen
        def inc(x):
            return x + 1


        init = 0.0
        key = jax.random.PRNGKey(314159)

        tr = jax.jit(inc.simulate)(key, (init,))
        print(tr.render_html())
        ```
    """

    def decorator(f: GenerativeFunction[Y]) -> GenerativeFunction[Y]:
        # strip off the JAX-supplied `None` on the way in, accumulate `ret` on the way out.
        return (
            f.dimap(pre=lambda *args: args[:-1], post=lambda _, ret: (ret, ret))
            .scan(n=n, unroll=unroll)
            .dimap(pre=lambda *args: (*args, None), post=prepend_initial_acc)
        )

    return decorator


def iterate_final(
    *, n: Int, unroll: int | bool = 1
) -> Callable[[GenerativeFunction[Y]], GenerativeFunction[Y]]:
    """Returns a decorator that wraps a [`genjax.GenerativeFunction`][] of type
    `a -> a` and returns a new [`genjax.GenerativeFunction`][] of type `a -> a`
    where.

    - `a` is a loop-carried value, which must hold a fixed shape and dtype across all iterations
    - the original function is invoked `n` times with each input coming from the previous invocation's output, so that the new function returns $f^n(a)$

    All traced values are nested under an index.

    The semantics of the returned [`genjax.GenerativeFunction`][] are given roughly by this Python implementation:

    ```python
    def iterate_final(f, n, init):
        ret = init
        for _ in range(n):
            ret = f(ret)
        return ret
    ```

    `init` may be an arbitrary pytree value, and so multiple arrays can be iterated over at once and produce multiple output arrays.

    The iterated value `a` must hold a fixed shape and dtype across all iterations (and not just be consistent up to NumPy rank/shape broadcasting and dtype promotion rules, for example). In other words, the type `a` in the type signature above represents an array with a fixed shape and dtype (or a nested tuple/list/dict container data structure with a fixed structure and arrays with fixed shape and dtype at the leaves).

    Args:
        n: the number of iterations to run.

        unroll: optional positive int or bool specifying, in the underlying operation of the scan primitive, how many iterations to unroll within a single iteration of a loop. If an integer is provided, it determines how many unrolled loop iterations to run within a single rolled iteration of the loop. If a boolean is provided, it will determine if the loop is competely unrolled (i.e. `unroll=True`) or left completely unrolled (i.e. `unroll=False`).

    Examples:
        iterative addition:
        ```python exec="yes" html="true" source="material-block" session="scan"
        import jax
        import genjax


        @genjax.iterate_final(n=100)
        @genjax.gen
        def inc(x):
            return x + 1


        init = 0.0
        key = jax.random.PRNGKey(314159)

        tr = jax.jit(inc.simulate)(key, (init,))
        print(tr.render_html())
        ```
    """

    def decorator(f: GenerativeFunction[Y]) -> GenerativeFunction[Y]:
        # strip off the JAX-supplied `None` on the way in, no accumulation on the way out.
        def pre_post(_, ret: Y):
            return ret, None

        def post_post(_, ret: tuple[Y, None]):
            return ret[0]

        return (
            f.dimap(pre=lambda *args: args[:-1], post=pre_post)
            .scan(n=n, unroll=unroll)
            .dimap(pre=lambda *args: (*args, None), post=post_post)
        )

    return decorator<|MERGE_RESOLUTION|>--- conflicted
+++ resolved
@@ -65,13 +65,8 @@
 
     def get_sample(self):
         return jax.vmap(
-<<<<<<< HEAD
             lambda idx, subtrace: ChoiceMap.idx(subtrace.get_sample(), idx),
-        )(jnp.arange(self.scan_gen_fn.length), self.inner)
-=======
-            lambda idx, subtrace: ChoiceMap.idx(idx, subtrace.get_sample()),
         )(jnp.arange(self.inner.get_score().shape[0]), self.inner)
->>>>>>> 7836d26e
 
     def get_gen_fn(self):
         return self.scan_gen_fn

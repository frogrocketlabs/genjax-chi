# Copyright 2024 MIT Probabilistic Computing Project
#
# Licensed under the Apache License, Version 2.0 (the "License");
# you may not use this file except in compliance with the License.
# You may obtain a copy of the License at
#
#     https://www.apache.org/licenses/LICENSE-2.0
#
# Unless required by applicable law or agreed to in writing, software
# distributed under the License is distributed on an "AS IS" BASIS,
# WITHOUT WARRANTIES OR CONDITIONS OF ANY KIND, either express or implied.
# See the License for the specific language governing permissions and
# limitations under the License.
"""This module contains the `Distribution` abstract base class."""

from abc import abstractmethod

import jax
import jax.numpy as jnp

from genjax._src.core.generative import (
    Arguments,
    ChoiceMap,
    ChoiceMapConstraint,
    ChoiceMapEditRequest,
    ChoiceMapProjection,
    ChoiceMapSample,
    EmptyConstraint,
    EmptySample,
    EqualityConstraint,
    GenerativeFunction,
    IdentityProjection,
    Masked,
    MaskedConstraint,
    MaskedSample,
    Retdiff,
    Retval,
    Sample,
    SampleCoercableToChoiceMap,
    Score,
    Selection,
    SelectionProjection,
    SelectionRegenerateRequest,
    Trace,
    ValChm,
    ValueSample,
    Weight,
)
from genjax._src.core.generative.core import (
    EmptyProjection,
)
from genjax._src.core.interpreters.incremental import Diff
from genjax._src.core.pytree import Closure, Pytree
from genjax._src.core.typing import (
    Any,
    Callable,
    Generic,
    PRNGKey,
<<<<<<< HEAD
    TypeVar,
    overload,
    tuple,
=======
    static_check_is_concrete,
    typecheck,
>>>>>>> d32617a2
)

A = TypeVar("A", bound=Arguments)
R = TypeVar("R", bound=Retval)

#####################
# DistributionTrace #
#####################


@Pytree.dataclass
class DistributionTrace(
    Generic[A, R],
    SampleCoercableToChoiceMap,
    Trace["Distribution", A, "ValueSample[R]", R],
):
<<<<<<< HEAD
    gen_fn: "Distribution"
    arguments: A
    value: R
    score: Score

    def get_args(self) -> A:
        return self.arguments
=======
    gen_fn: GenerativeFunction
    args: tuple
    value: Any
    score: FloatArray

    def get_args(self) -> tuple:
        return self.args
>>>>>>> d32617a2

    def get_retval(self) -> R:
        return self.value

    def get_gen_fn(self) -> "Distribution[A, R]":
        return self.gen_fn

    def get_score(self) -> Score:
        return self.score

    def get_sample(self) -> ValueSample[R]:
        return ValueSample(self.value)

    def get_choices(self) -> ValChm:
        return ValChm(self.value)


################
# Distribution #
################


class Distribution(
    Generic[A, R],
    GenerativeFunction[
        DistributionTrace[A, R],
        A,
        ValueSample[R],
        R,
        ChoiceMapConstraint[EmptyConstraint | EqualityConstraint[R | Masked[R]]],
        SelectionProjection | ChoiceMapProjection,
        ChoiceMapEditRequest[A] | SelectionRegenerateRequest[A],
    ],
):
    @abstractmethod
    def random_weighted(
        self,
        key: PRNGKey,
<<<<<<< HEAD
        *arguments,
    ) -> tuple[Score, R]:
=======
        *args,
    ) -> tuple[Score, Retval]:
>>>>>>> d32617a2
        pass

    @abstractmethod
    def estimate_logpdf(
        self,
        key: PRNGKey,
        v: R,
        *arguments,
    ) -> Weight:
        pass

    def simulate(
        self,
        key: PRNGKey,
<<<<<<< HEAD
        arguments: A,
    ) -> DistributionTrace[A, R]:
        (w, v) = self.random_weighted(key, *arguments)
        tr = DistributionTrace(self, arguments, v, w)
        return tr

    def assess(
        self,
        key: PRNGKey,
        # TODO: the ValChm here is a type of paving over, to allow people to continue to use what they are used to.
        sample: ValChm | ChoiceMapSample[ValueSample | MaskedSample] | ValueSample,
        arguments: A,
    ) -> tuple[Score, R]:
        match sample:
            case ValChm(v):
                return self.assess(key, ValueSample(v), arguments)

            case ChoiceMapSample():
                v: Sample = sample.get_value()
                match v:
                    case MaskedSample(flag, sample_value):
                        score, return_value = self.assess(key, sample_value, arguments)
                        return jnp.where(flag, score, -jnp.inf), return_value
                    case ValueSample():
                        return self.assess(key, v, arguments)

            case ValueSample():
                v = sample.get_value()
                match v:
                    case Masked(flag, value):
                        w = self.estimate_logpdf(key, value, *arguments)
                        return jnp.where(flag, w, -jnp.inf), value
                    case _:
                        w = self.estimate_logpdf(key, v, *arguments)
                        return w, v

    def importance_edit(
        self,
        key: PRNGKey,
        constraint: ChoiceMapConstraint[
            EmptyConstraint | EqualityConstraint[R | Masked[R]]
        ],
        arguments: A,
    ) -> tuple[DistributionTrace[A, R], Weight, ChoiceMapProjection]:
        inner_constraint = constraint.get_value()
        match inner_constraint:
            case EmptyConstraint():
                tr = self.simulate(key, arguments)
                weight = 0.0
=======
        args: tuple,
    ) -> Trace:
        (w, v) = self.random_weighted(key, *args)
        tr = DistributionTrace(self, args, v, w)
        return tr

    @typecheck
    def importance_choice_map(
        self,
        key: PRNGKey,
        chm: ChoiceMap,
        args: tuple,
    ):
        v = chm.get_value()
        match v:
            case None:
                tr = self.simulate(key, args)
                return tr, jnp.array(0.0), EmptyProblem()

            case Mask(flag, value):

                def _simulate(key, v):
                    score, new_v = self.random_weighted(key, *args)
                    w = 0.0
                    return (score, w, new_v)

                def _importance(key, v):
                    w = self.estimate_logpdf(key, v, *args)
                    return (w, w, v)

                score, w, new_v = jax.lax.cond(flag, _importance, _simulate, key, value)
                tr = DistributionTrace(self, args, new_v, score)
                bwd_problem = MaskedProblem(flag, ProjectProblem())
                return tr, w, bwd_problem

            case _:
                w = self.estimate_logpdf(key, v, *args)
                bwd_problem = ProjectProblem()
                tr = DistributionTrace(self, args, v, w)
                return tr, w, bwd_problem

    @typecheck
    def importance_masked_constraint(
        self,
        key: PRNGKey,
        constraint: MaskedConstraint,
        args: tuple,
    ) -> tuple[Trace, Weight, UpdateProblem]:
        def simulate_branch(key, _, args):
            tr = self.simulate(key, args)
            return (
                tr,
                jnp.array(0.0),
                MaskedProblem(False, ProjectProblem()),
            )

        def importance_branch(key, constraint, args):
            tr, w = self.importance(key, constraint, args)
            return tr, w, MaskedProblem(True, ProjectProblem())

        return jax.lax.cond(
            constraint.flag,
            importance_branch,
            simulate_branch,
            key,
            constraint.constraint,
            args,
        )

    @typecheck
    def update_importance(
        self,
        key: PRNGKey,
        constraint: Constraint,
        args: tuple,
    ) -> tuple[Trace, Weight, Retdiff, UpdateProblem]:
        match constraint:
            case ChoiceMap():
                tr, w, bwd_problem = self.importance_choice_map(key, constraint, args)
            case MaskedConstraint(flag, inner_constraint):
                if staged_check(flag):
                    return self.update_importance(key, inner_constraint, args)
                else:
                    tr, w, bwd_problem = self.importance_masked_constraint(
                        key, constraint, args
                    )
            case EmptyConstraint():
                tr = self.simulate(key, args)
                w = jnp.array(0.0)
                bwd_problem = EmptyProblem()
            case _:
                raise Exception("Unhandled type.")
        return tr, w, Diff.unknown_change(tr.get_retval()), bwd_problem

    def update_empty(
        self,
        trace: Trace,
        argdiffs: Argdiffs,
    ) -> tuple[Trace, Weight, Retdiff, UpdateProblem]:
        sample = trace.get_choices()
        primals = Diff.tree_primal(argdiffs)
        new_score, _ = self.assess(sample, primals)
        new_trace = DistributionTrace(self, primals, sample.get_value(), new_score)
        return (
            new_trace,
            new_score - trace.get_score(),
            Diff.tree_diff_no_change(trace.get_retval()),
            EmptyProblem(),
        )

    def update_constraint_masked_constraint(
        self,
        key: PRNGKey,
        trace: Trace,
        constraint: MaskedConstraint,
        argdiffs: Argdiffs,
    ) -> tuple[Trace, Weight, Retdiff, UpdateProblem]:
        old_sample = trace.get_choices()

        def update_branch(key, trace, constraint, argdiffs):
            tr, w, rd, _ = self.update(key, trace, GenericProblem(argdiffs, constraint))
            return (
                tr,
                w,
                rd,
                MaskedProblem(True, old_sample),
            )

        def do_nothing_branch(key, trace, _, argdiffs):
            tr, w, _, _ = self.update(
                key, trace, GenericProblem(argdiffs, EmptyProblem())
            )
            return (
                tr,
                w,
                Diff.tree_diff_unknown_change(tr.get_retval()),
                MaskedProblem(False, old_sample),
            )

        return jax.lax.cond(
            constraint.flag,
            update_branch,
            do_nothing_branch,
            key,
            trace,
            constraint.constraint,
            argdiffs,
        )

    def update_constraint(
        self,
        key: PRNGKey,
        trace: Trace,
        constraint: Constraint,
        argdiffs: Argdiffs,
    ) -> tuple[Trace, Weight, Retdiff, UpdateProblem]:
        primals = Diff.tree_primal(argdiffs)
        match constraint:
            case EmptyConstraint():
                old_sample = trace.get_choices()
                old_retval = trace.get_retval()
                new_score, _ = self.assess(old_sample, primals)
                new_trace = DistributionTrace(
                    self, primals, old_sample.get_value(), new_score
                )
>>>>>>> d32617a2
                return (
                    tr,
                    jnp.array(weight),
                    ChoiceMapProjection(ChoiceMap.value(EmptyProjection())),
                )

            case EqualityConstraint(v):
                if isinstance(v, Masked):

                    def true_branch(key, value, args):
                        w = self.estimate_logpdf(key, value, *args)
                        return w, value

                    def false_branch(key, value, args):
                        _, v = self.random_weighted(key, *args)
                        return jnp.array(0.0), v

                    w, value = jax.lax.cond(
                        v.flag, true_branch, false_branch, key, v.value, arguments
                    )
                    tr = DistributionTrace(self, arguments, value, w)
                    return (
                        tr,
                        w,
                        ChoiceMapProjection(
                            ChoiceMap.maybe(
                                v.flag, ChoiceMap.value(IdentityProjection())
                            )
                        ),
                    )
                else:
                    w = self.estimate_logpdf(key, v, *arguments)
                    tr = DistributionTrace(self, arguments, v, w)
                    return (
                        tr,
                        w,
                        ChoiceMapProjection(ChoiceMap.value(IdentityProjection())),
                    )

            case MaskedConstraint(flag, subconstraint):
                raise NotImplementedError

    def project_edit(
        self,
        key: PRNGKey,
<<<<<<< HEAD
        trace: DistributionTrace[A, R],
        projection: ChoiceMapProjection[EmptySample | ValueSample[R]]
        | SelectionProjection[EmptySample | ValueSample[R]],
    ) -> tuple[Weight, ChoiceMapConstraint]:
        sample = trace.get_choices()
        projected = projection.project(ChoiceMapSample(sample))
        value = projected.get_value()
        match value:
            case EmptySample():
                return jnp.array(0.0), ChoiceMapConstraint(ChoiceMap.empty())
=======
        trace: Trace,
        flag: Bool | BoolArray,
        problem: UpdateProblem,
        argdiffs: Argdiffs,
    ) -> tuple[Trace, Weight, Retdiff, UpdateProblem]:
        old_value = trace.get_retval()
        primals = Diff.tree_primal(argdiffs)
        possible_trace, w, retdiff, bwd_problem = self.update(
            key,
            trace,
            GenericProblem(argdiffs, problem),
        )
        new_value = possible_trace.get_retval()
        w = w * flag
        bwd_problem = MaskedProblem(flag, bwd_problem)
        new_trace = DistributionTrace(
            self,
            primals,
            jax.lax.select(flag, new_value, old_value),
            jax.lax.select(flag, possible_trace.get_score(), trace.get_score()),
        )
>>>>>>> d32617a2

            case ValueSample(v):
                weight = trace.get_score()
                return weight, ChoiceMapConstraint(ChoiceMap.value(v))

<<<<<<< HEAD
            case MaskedSample(v):
                raise NotImplementedError
=======
    def update_project(
        self,
        trace: Trace,
    ) -> tuple[Trace, Weight, Retdiff, UpdateProblem]:
        original = trace.get_score()
        removed_value = trace.get_retval()
        retdiff = Diff.tree_diff_unknown_change(trace.get_retval())
        return (
            EmptyTrace(self),
            -original,
            retdiff,
            ChoiceMap.value(removed_value),
        )
>>>>>>> d32617a2

    def choice_map_edit(
        self,
        key: PRNGKey,
<<<<<<< HEAD
        trace: DistributionTrace[A, R],
        constraint: ChoiceMapConstraint[EmptyConstraint | EqualityConstraint[R]],
        arguments: A,
    ) -> tuple[DistributionTrace[A, R], Weight, ChoiceMapConstraint]:
        value = constraint.get_value()
        match value:
            case EmptyConstraint():
                old_score = trace.get_score()
                v = trace.get_retval()
                w = self.estimate_logpdf(key, v, *arguments)
                inc_w = w - old_score
                new_tr = DistributionTrace(self, arguments, v, w)
                return new_tr, inc_w, ChoiceMapConstraint(ChoiceMap.empty())

            case EqualityConstraint(v):
                if isinstance(v, Masked):
                    flag, value = v.flag, v.value

                    def true_branch(key, tr, args):
                        new_tr, inc_w, c = self.choice_map_edit(
                            key,
                            tr,
                            ChoiceMapConstraint(
                                ChoiceMap.value(EqualityConstraint(v.value))
                            ),
                            args,
                        )
                        return new_tr, inc_w

                    def false_branch(key, tr, args):
                        new_tr, inc_w, c = self.choice_map_edit(
                            key, tr, ChoiceMapConstraint(ChoiceMap.empty()), args
                        )
                        return new_tr, inc_w

                    new_tr, inc_w = jax.lax.cond(
                        flag, true_branch, false_branch, key, trace, arguments
                    )
                    shared_constraint = ChoiceMapConstraint(
                        ChoiceMap.maybe(flag, ChoiceMap.value(trace.get_retval()))
                    )
                    return new_tr, inc_w, shared_constraint
                else:
                    old_score = trace.get_score()
                    w = self.estimate_logpdf(key, v, *arguments)
                    inc_w = w - old_score
                    old_value = trace.get_retval()
                    new_tr = DistributionTrace(self, arguments, v, w)
                    return (
                        new_tr,
                        inc_w,
                        ChoiceMapConstraint(
                            ChoiceMap.value(EqualityConstraint(old_value))
                        ),
                    )
=======
        trace: Trace,
        selection: Selection,
        argdiffs: Argdiffs,
    ) -> tuple[Trace, Weight, Retdiff, UpdateProblem]:
        check = () in selection

        return self.update(
            key,
            trace,
            GenericProblem(
                argdiffs,
                MaskedProblem.maybe(check, ProjectProblem()),
            ),
        )
>>>>>>> d32617a2

    def selection_regenerate_edit(
        self,
        key: PRNGKey,
        trace: Trace,
<<<<<<< HEAD
        selection: Selection,
        arguments: Arguments,
    ) -> tuple[
        Trace,
        Weight,
        ChoiceMapConstraint[EmptyConstraint | EqualityConstraint[R]],
    ]:
        match selection.check():
            case True:
                new_score, new_value = self.random_weighted(key, *arguments)
                old_score = trace.get_score()
                old_value = trace.get_retval()
                return (
                    DistributionTrace(self, arguments, new_value, new_score),
                    new_score - old_score,
                    ChoiceMapConstraint(ChoiceMap.value(old_value)),
                )

            case False:
                return trace, jnp.array(0.0), ChoiceMapConstraint(ChoiceMap.empty())
=======
        update_problem: UpdateProblem,
        argdiffs: Argdiffs,
    ) -> tuple[Trace, Weight, Retdiff, UpdateProblem]:
        match update_problem:
            case EmptyProblem():
                return self.update_empty(trace, argdiffs)
>>>>>>> d32617a2

            case BoolArray:

                def true_branch(key, tr, args):
                    new_tr, inc_w, c = self.selection_regenerate_edit(
                        key,
                        tr,
                        Selection.empty(),
                        args,
                    )
                    return new_tr, inc_w

                def false_branch(key, tr, args):
                    new_tr, inc_w, c = self.selection_regenerate_edit(
                        key, tr, Selection.all(), args
                    )
                    return new_tr, inc_w

                flag = selection.check()
                new_tr, inc_w = jax.lax.cond(
                    flag, true_branch, false_branch, key, trace, arguments
                )
                shared_constraint = ChoiceMapConstraint(
                    ChoiceMap.maybe(flag, ChoiceMap.value(trace.get_retval()))
                )
                return new_tr, inc_w, shared_constraint

    @overload
    def edit(
        self,
        key: PRNGKey,
        trace: DistributionTrace,
        request: SelectionRegenerateRequest[A],
        arguments: A,
    ) -> tuple[DistributionTrace, Weight, Retdiff, ChoiceMapEditRequest[A]]:
        pass

    @overload
    def edit(
        self,
        key: PRNGKey,
        trace: DistributionTrace,
        request: ChoiceMapEditRequest[A],
        arguments: A,
    ) -> tuple[DistributionTrace, Weight, Retdiff, ChoiceMapEditRequest[A]]:
        pass

    def edit(
        self,
        key: PRNGKey,
<<<<<<< HEAD
        trace: DistributionTrace,
        request: ChoiceMapEditRequest[A] | SelectionRegenerateRequest[A],
        arguments: A,
    ) -> tuple[
        DistributionTrace,
        Weight,
        Retdiff,
        ChoiceMapEditRequest[A] | SelectionRegenerateRequest[A],
    ]:
        match request:
            case ChoiceMapEditRequest(chm_constraint):
                new_trace, weight, discard_chm = self.choice_map_edit(
                    key, trace, chm_constraint, arguments
                )
                original_arguments = trace.get_args()
                return (
                    new_trace,
                    weight,
                    Diff.unknown_change(new_trace.get_retval()),
                    ChoiceMapEditRequest(discard_chm),
                )

            case SelectionRegenerateRequest(projection):
                new_trace, weight, bwd_choice_map_constraint = (
                    self.selection_regenerate_edit(key, trace, projection, arguments)
                )
                original_arguments = trace.get_args()
                return (
                    new_trace,
                    weight,
                    Diff.unknown_change(new_trace.get_retval()),
                    ChoiceMapEditRequest(bwd_choice_map_constraint),
                )
=======
        trace: Trace,
        update_problem: UpdateProblem,
    ) -> tuple[Trace, Weight, Retdiff, UpdateProblem]:
        match update_problem:
            case GenericProblem(argdiffs, subproblem):
                return self.update_change_target(key, trace, subproblem, argdiffs)
            case _:
                return self.update_change_target(
                    key, trace, update_problem, Diff.no_change(trace.get_args())
                )

    @typecheck
    def assess(
        self,
        sample: Sample,
        args: tuple,
    ):
        raise NotImplementedError
>>>>>>> d32617a2


################
# ExactDensity #
################


class ExactDensity(Distribution):
    def __abstract_call__(self, *arguments):
        key = jax.random.PRNGKey(0)
        return self.sample(key, *arguments)

    @abstractmethod
    def sample(self, key: PRNGKey, *arguments):
        raise NotImplementedError

    @abstractmethod
    def logpdf(self, v: Retval, *arguments):
        raise NotImplementedError

    def handle_kwargs(self) -> GenerativeFunction:
        @Pytree.partial(self)
        def sample_with_kwargs(self, key, arguments, kwargs):
            return self.sample(key, *arguments, **kwargs)

        @Pytree.partial(self)
        def logpdf_with_kwargs(self, v, arguments, kwargs):
            return self.logpdf(v, *arguments, **kwargs)

        return ExactDensityFromCallables(
            sample_with_kwargs,
            logpdf_with_kwargs,
        )

    def random_weighted(
        self,
        key: PRNGKey,
<<<<<<< HEAD
        *arguments,
    ) -> tuple[Score, Retval]:
        """Given arguments to the distribution, sample from the distribution,
        and return the exact log density of the sample, and the sample."""
        v = self.sample(key, *arguments)
        w = self.estimate_logpdf(key, v, *arguments)
=======
        *args,
    ) -> tuple[Score, Retval]:
        """
        Given arguments to the distribution, sample from the distribution, and return the exact log density of the sample, and the sample.
        """
        v = self.sample(key, *args)
        w = self.estimate_logpdf(key, v, *args)
>>>>>>> d32617a2
        return (w, v)

    def estimate_logpdf(
        self,
        key: PRNGKey,
        v: Any,
        *arguments,
    ) -> Weight:
        """Given a sample and arguments to the distribution, return the exact
        log density of the sample."""
        w = self.logpdf(v, *arguments)
        if w.shape:
            return jnp.sum(w)
        else:
            return w

<<<<<<< HEAD
=======
    @GenerativeFunction.gfi_boundary
    @typecheck
    def assess(
        self,
        sample: ChoiceMap,
        args: tuple,
    ):
        key = jax.random.PRNGKey(0)
        v = sample.get_value()
        match v:
            case Mask(flag, value):

                def _check():
                    check_flag = jnp.all(flag)
                    checkify.check(
                        check_flag,
                        "Attempted to unmask when a mask flag is False: the masked value is invalid.\n",
                    )

                optional_check(_check)
                w = self.estimate_logpdf(key, value, *args)
                return w, value
            case _:
                w = self.estimate_logpdf(key, v, *args)
                return w, v

>>>>>>> d32617a2

@Pytree.dataclass
class ExactDensityFromCallables(ExactDensity):
    sampler: Closure
    logpdf_evaluator: Closure

    def sample(self, key, *arguments):
        return self.sampler(key, *arguments)

    def logpdf(self, v, *arguments):
        return self.logpdf_evaluator(v, *arguments)


def exact_density(
    sample: Callable[..., Any],
    logpdf: Callable[..., Any],
):
    if not isinstance(sample, Closure):
        sample = Pytree.partial()(sample)

    if not isinstance(logpdf, Closure):
        logpdf = Pytree.partial()(logpdf)

    return ExactDensityFromCallables(sample, logpdf)<|MERGE_RESOLUTION|>--- conflicted
+++ resolved
@@ -56,14 +56,8 @@
     Callable,
     Generic,
     PRNGKey,
-<<<<<<< HEAD
     TypeVar,
     overload,
-    tuple,
-=======
-    static_check_is_concrete,
-    typecheck,
->>>>>>> d32617a2
 )
 
 A = TypeVar("A", bound=Arguments)
@@ -80,7 +74,6 @@
     SampleCoercableToChoiceMap,
     Trace["Distribution", A, "ValueSample[R]", R],
 ):
-<<<<<<< HEAD
     gen_fn: "Distribution"
     arguments: A
     value: R
@@ -88,15 +81,6 @@
 
     def get_args(self) -> A:
         return self.arguments
-=======
-    gen_fn: GenerativeFunction
-    args: tuple
-    value: Any
-    score: FloatArray
-
-    def get_args(self) -> tuple:
-        return self.args
->>>>>>> d32617a2
 
     def get_retval(self) -> R:
         return self.value
@@ -135,13 +119,8 @@
     def random_weighted(
         self,
         key: PRNGKey,
-<<<<<<< HEAD
         *arguments,
     ) -> tuple[Score, R]:
-=======
-        *args,
-    ) -> tuple[Score, Retval]:
->>>>>>> d32617a2
         pass
 
     @abstractmethod
@@ -156,7 +135,6 @@
     def simulate(
         self,
         key: PRNGKey,
-<<<<<<< HEAD
         arguments: A,
     ) -> DistributionTrace[A, R]:
         (w, v) = self.random_weighted(key, *arguments)
@@ -206,173 +184,6 @@
             case EmptyConstraint():
                 tr = self.simulate(key, arguments)
                 weight = 0.0
-=======
-        args: tuple,
-    ) -> Trace:
-        (w, v) = self.random_weighted(key, *args)
-        tr = DistributionTrace(self, args, v, w)
-        return tr
-
-    @typecheck
-    def importance_choice_map(
-        self,
-        key: PRNGKey,
-        chm: ChoiceMap,
-        args: tuple,
-    ):
-        v = chm.get_value()
-        match v:
-            case None:
-                tr = self.simulate(key, args)
-                return tr, jnp.array(0.0), EmptyProblem()
-
-            case Mask(flag, value):
-
-                def _simulate(key, v):
-                    score, new_v = self.random_weighted(key, *args)
-                    w = 0.0
-                    return (score, w, new_v)
-
-                def _importance(key, v):
-                    w = self.estimate_logpdf(key, v, *args)
-                    return (w, w, v)
-
-                score, w, new_v = jax.lax.cond(flag, _importance, _simulate, key, value)
-                tr = DistributionTrace(self, args, new_v, score)
-                bwd_problem = MaskedProblem(flag, ProjectProblem())
-                return tr, w, bwd_problem
-
-            case _:
-                w = self.estimate_logpdf(key, v, *args)
-                bwd_problem = ProjectProblem()
-                tr = DistributionTrace(self, args, v, w)
-                return tr, w, bwd_problem
-
-    @typecheck
-    def importance_masked_constraint(
-        self,
-        key: PRNGKey,
-        constraint: MaskedConstraint,
-        args: tuple,
-    ) -> tuple[Trace, Weight, UpdateProblem]:
-        def simulate_branch(key, _, args):
-            tr = self.simulate(key, args)
-            return (
-                tr,
-                jnp.array(0.0),
-                MaskedProblem(False, ProjectProblem()),
-            )
-
-        def importance_branch(key, constraint, args):
-            tr, w = self.importance(key, constraint, args)
-            return tr, w, MaskedProblem(True, ProjectProblem())
-
-        return jax.lax.cond(
-            constraint.flag,
-            importance_branch,
-            simulate_branch,
-            key,
-            constraint.constraint,
-            args,
-        )
-
-    @typecheck
-    def update_importance(
-        self,
-        key: PRNGKey,
-        constraint: Constraint,
-        args: tuple,
-    ) -> tuple[Trace, Weight, Retdiff, UpdateProblem]:
-        match constraint:
-            case ChoiceMap():
-                tr, w, bwd_problem = self.importance_choice_map(key, constraint, args)
-            case MaskedConstraint(flag, inner_constraint):
-                if staged_check(flag):
-                    return self.update_importance(key, inner_constraint, args)
-                else:
-                    tr, w, bwd_problem = self.importance_masked_constraint(
-                        key, constraint, args
-                    )
-            case EmptyConstraint():
-                tr = self.simulate(key, args)
-                w = jnp.array(0.0)
-                bwd_problem = EmptyProblem()
-            case _:
-                raise Exception("Unhandled type.")
-        return tr, w, Diff.unknown_change(tr.get_retval()), bwd_problem
-
-    def update_empty(
-        self,
-        trace: Trace,
-        argdiffs: Argdiffs,
-    ) -> tuple[Trace, Weight, Retdiff, UpdateProblem]:
-        sample = trace.get_choices()
-        primals = Diff.tree_primal(argdiffs)
-        new_score, _ = self.assess(sample, primals)
-        new_trace = DistributionTrace(self, primals, sample.get_value(), new_score)
-        return (
-            new_trace,
-            new_score - trace.get_score(),
-            Diff.tree_diff_no_change(trace.get_retval()),
-            EmptyProblem(),
-        )
-
-    def update_constraint_masked_constraint(
-        self,
-        key: PRNGKey,
-        trace: Trace,
-        constraint: MaskedConstraint,
-        argdiffs: Argdiffs,
-    ) -> tuple[Trace, Weight, Retdiff, UpdateProblem]:
-        old_sample = trace.get_choices()
-
-        def update_branch(key, trace, constraint, argdiffs):
-            tr, w, rd, _ = self.update(key, trace, GenericProblem(argdiffs, constraint))
-            return (
-                tr,
-                w,
-                rd,
-                MaskedProblem(True, old_sample),
-            )
-
-        def do_nothing_branch(key, trace, _, argdiffs):
-            tr, w, _, _ = self.update(
-                key, trace, GenericProblem(argdiffs, EmptyProblem())
-            )
-            return (
-                tr,
-                w,
-                Diff.tree_diff_unknown_change(tr.get_retval()),
-                MaskedProblem(False, old_sample),
-            )
-
-        return jax.lax.cond(
-            constraint.flag,
-            update_branch,
-            do_nothing_branch,
-            key,
-            trace,
-            constraint.constraint,
-            argdiffs,
-        )
-
-    def update_constraint(
-        self,
-        key: PRNGKey,
-        trace: Trace,
-        constraint: Constraint,
-        argdiffs: Argdiffs,
-    ) -> tuple[Trace, Weight, Retdiff, UpdateProblem]:
-        primals = Diff.tree_primal(argdiffs)
-        match constraint:
-            case EmptyConstraint():
-                old_sample = trace.get_choices()
-                old_retval = trace.get_retval()
-                new_score, _ = self.assess(old_sample, primals)
-                new_trace = DistributionTrace(
-                    self, primals, old_sample.get_value(), new_score
-                )
->>>>>>> d32617a2
                 return (
                     tr,
                     jnp.array(weight),
@@ -418,7 +229,6 @@
     def project_edit(
         self,
         key: PRNGKey,
-<<<<<<< HEAD
         trace: DistributionTrace[A, R],
         projection: ChoiceMapProjection[EmptySample | ValueSample[R]]
         | SelectionProjection[EmptySample | ValueSample[R]],
@@ -429,57 +239,17 @@
         match value:
             case EmptySample():
                 return jnp.array(0.0), ChoiceMapConstraint(ChoiceMap.empty())
-=======
-        trace: Trace,
-        flag: Bool | BoolArray,
-        problem: UpdateProblem,
-        argdiffs: Argdiffs,
-    ) -> tuple[Trace, Weight, Retdiff, UpdateProblem]:
-        old_value = trace.get_retval()
-        primals = Diff.tree_primal(argdiffs)
-        possible_trace, w, retdiff, bwd_problem = self.update(
-            key,
-            trace,
-            GenericProblem(argdiffs, problem),
-        )
-        new_value = possible_trace.get_retval()
-        w = w * flag
-        bwd_problem = MaskedProblem(flag, bwd_problem)
-        new_trace = DistributionTrace(
-            self,
-            primals,
-            jax.lax.select(flag, new_value, old_value),
-            jax.lax.select(flag, possible_trace.get_score(), trace.get_score()),
-        )
->>>>>>> d32617a2
 
             case ValueSample(v):
                 weight = trace.get_score()
                 return weight, ChoiceMapConstraint(ChoiceMap.value(v))
 
-<<<<<<< HEAD
             case MaskedSample(v):
                 raise NotImplementedError
-=======
-    def update_project(
-        self,
-        trace: Trace,
-    ) -> tuple[Trace, Weight, Retdiff, UpdateProblem]:
-        original = trace.get_score()
-        removed_value = trace.get_retval()
-        retdiff = Diff.tree_diff_unknown_change(trace.get_retval())
-        return (
-            EmptyTrace(self),
-            -original,
-            retdiff,
-            ChoiceMap.value(removed_value),
-        )
->>>>>>> d32617a2
 
     def choice_map_edit(
         self,
         key: PRNGKey,
-<<<<<<< HEAD
         trace: DistributionTrace[A, R],
         constraint: ChoiceMapConstraint[EmptyConstraint | EqualityConstraint[R]],
         arguments: A,
@@ -535,28 +305,11 @@
                             ChoiceMap.value(EqualityConstraint(old_value))
                         ),
                     )
-=======
+
+    def selection_regenerate_edit(
+        self,
+        key: PRNGKey,
         trace: Trace,
-        selection: Selection,
-        argdiffs: Argdiffs,
-    ) -> tuple[Trace, Weight, Retdiff, UpdateProblem]:
-        check = () in selection
-
-        return self.update(
-            key,
-            trace,
-            GenericProblem(
-                argdiffs,
-                MaskedProblem.maybe(check, ProjectProblem()),
-            ),
-        )
->>>>>>> d32617a2
-
-    def selection_regenerate_edit(
-        self,
-        key: PRNGKey,
-        trace: Trace,
-<<<<<<< HEAD
         selection: Selection,
         arguments: Arguments,
     ) -> tuple[
@@ -577,14 +330,6 @@
 
             case False:
                 return trace, jnp.array(0.0), ChoiceMapConstraint(ChoiceMap.empty())
-=======
-        update_problem: UpdateProblem,
-        argdiffs: Argdiffs,
-    ) -> tuple[Trace, Weight, Retdiff, UpdateProblem]:
-        match update_problem:
-            case EmptyProblem():
-                return self.update_empty(trace, argdiffs)
->>>>>>> d32617a2
 
             case BoolArray:
 
@@ -635,7 +380,6 @@
     def edit(
         self,
         key: PRNGKey,
-<<<<<<< HEAD
         trace: DistributionTrace,
         request: ChoiceMapEditRequest[A] | SelectionRegenerateRequest[A],
         arguments: A,
@@ -669,26 +413,6 @@
                     Diff.unknown_change(new_trace.get_retval()),
                     ChoiceMapEditRequest(bwd_choice_map_constraint),
                 )
-=======
-        trace: Trace,
-        update_problem: UpdateProblem,
-    ) -> tuple[Trace, Weight, Retdiff, UpdateProblem]:
-        match update_problem:
-            case GenericProblem(argdiffs, subproblem):
-                return self.update_change_target(key, trace, subproblem, argdiffs)
-            case _:
-                return self.update_change_target(
-                    key, trace, update_problem, Diff.no_change(trace.get_args())
-                )
-
-    @typecheck
-    def assess(
-        self,
-        sample: Sample,
-        args: tuple,
-    ):
-        raise NotImplementedError
->>>>>>> d32617a2
 
 
 ################
@@ -726,22 +450,12 @@
     def random_weighted(
         self,
         key: PRNGKey,
-<<<<<<< HEAD
         *arguments,
     ) -> tuple[Score, Retval]:
         """Given arguments to the distribution, sample from the distribution,
         and return the exact log density of the sample, and the sample."""
         v = self.sample(key, *arguments)
         w = self.estimate_logpdf(key, v, *arguments)
-=======
-        *args,
-    ) -> tuple[Score, Retval]:
-        """
-        Given arguments to the distribution, sample from the distribution, and return the exact log density of the sample, and the sample.
-        """
-        v = self.sample(key, *args)
-        w = self.estimate_logpdf(key, v, *args)
->>>>>>> d32617a2
         return (w, v)
 
     def estimate_logpdf(
@@ -757,36 +471,7 @@
             return jnp.sum(w)
         else:
             return w
-
-<<<<<<< HEAD
-=======
-    @GenerativeFunction.gfi_boundary
-    @typecheck
-    def assess(
-        self,
-        sample: ChoiceMap,
-        args: tuple,
-    ):
-        key = jax.random.PRNGKey(0)
-        v = sample.get_value()
-        match v:
-            case Mask(flag, value):
-
-                def _check():
-                    check_flag = jnp.all(flag)
-                    checkify.check(
-                        check_flag,
-                        "Attempted to unmask when a mask flag is False: the masked value is invalid.\n",
-                    )
-
-                optional_check(_check)
-                w = self.estimate_logpdf(key, value, *args)
-                return w, value
-            case _:
-                w = self.estimate_logpdf(key, v, *args)
-                return w, v
-
->>>>>>> d32617a2
+          
 
 @Pytree.dataclass
 class ExactDensityFromCallables(ExactDensity):

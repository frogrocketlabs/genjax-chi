# Copyright 2024 MIT Probabilistic Computing Project
#
# Licensed under the Apache License, Version 2.0 (the "License");
# you may not use this file except in compliance with the License.
# You may obtain a copy of the License at
#
#     https://www.apache.org/licenses/LICENSE-2.0
#
# Unless required by applicable law or agreed to in writing, software
# distributed under the License is distributed on an "AS IS" BASIS,
# WITHOUT WARRANTIES OR CONDITIONS OF ANY KIND, either express or implied.
# See the License for the specific language governing permissions and
# limitations under the License.
"""This module contains the `Distribution` abstract base class."""

from abc import abstractmethod

import jax
import jax.numpy as jnp
from jax.experimental import checkify

from genjax._src.checkify import optional_check
from genjax._src.core.generative import (
    Argdiffs,
    ChoiceMap,
    ChoiceMapConstraint,
    ChoiceMapSample,
    Constraint,
    EditRequest,
    EmptyConstraint,
    GenerativeFunction,
    IncrementalGenericRequest,
    Mask,
    MaskedConstraint,
    Projection,
    R,
    Retdiff,
    Score,
    SelectionProjection,
    Trace,
    Weight,
)
from genjax._src.core.generative.choice_map import FilteredChm
from genjax._src.core.interpreters.incremental import Diff
from genjax._src.core.pytree import Closure, Pytree
from genjax._src.core.typing import (
    Any,
    Callable,
    Generic,
    PRNGKey,
)

#####
# DistributionTrace
#####


@Pytree.dataclass
class DistributionTrace(
    Generic[R],
    Trace[R],
):
    gen_fn: GenerativeFunction[R]
    args: tuple[Any, ...]
    value: R
    score: Score

    def get_args(self) -> tuple[Any, ...]:
        return self.args

    def get_retval(self) -> R:
        return self.value

    def get_gen_fn(self) -> GenerativeFunction[R]:
        return self.gen_fn

    def get_score(self) -> Score:
        return self.score

    def get_sample(self) -> ChoiceMapSample:
        return ChoiceMapSample(ChoiceMap.value(self.value))

    def get_choices(self) -> ChoiceMap:
        return ChoiceMap.value(self.value)


################
# Distribution #
################


class Distribution(Generic[R], GenerativeFunction[R]):
    @abstractmethod
    def random_weighted(
        self,
        key: PRNGKey,
        *args,
    ) -> tuple[Score, R]:
        pass

    @abstractmethod
    def estimate_logpdf(
        self,
        key: PRNGKey,
        v: R,
        *args,
    ) -> Score:
        pass

    def simulate(
        self,
        key: PRNGKey,
        args: tuple[Any, ...],
    ) -> Trace[R]:
        (w, v) = self.random_weighted(key, *args)
        tr = DistributionTrace(self, args, v, w)
        return tr

    def generate_choice_map(
        self,
        key: PRNGKey,
        chm: ChoiceMap,
        args: tuple[Any, ...],
    ) -> tuple[Trace[R], Weight]:
        v = chm.get_value()
        match v:
            case None:
                tr = self.simulate(key, args)
                return tr, jnp.array(0.0)

            case Mask(flag, value):

                def _simulate(key, v):
                    score, new_v = self.random_weighted(key, *args)
                    w = 0.0
                    return (score, w, new_v)

                def _importance(key, v):
                    w = self.estimate_logpdf(key, v, *args)
                    return (w, w, v)

                score, w, new_v = jax.lax.cond(
                    flag.f, _importance, _simulate, key, value
                )
                tr = DistributionTrace(self, args, new_v, score)
                return tr, w

            case _:
                w = self.estimate_logpdf(key, v, *args)
                tr = DistributionTrace(self, args, v, w)
                return tr, w

    def generate_masked_constraint(
        self,
        key: PRNGKey,
        constraint: MaskedConstraint,
        args: tuple[Any, ...],
    ) -> tuple[Trace[R], Weight]:
        def simulate_branch(key, _, args):
            tr = self.simulate(key, args)
            return (tr, jnp.array(0.0))

        def generate_branch(key, constraint, args):
            tr, w = self.generate(key, constraint, args)
            return (tr, w)

        return jax.lax.cond(
            constraint.flag.f,
            generate_branch,
            simulate_branch,
            key,
            constraint.constraint,
            args,
        )

    def generate(
        self,
        key: PRNGKey,
        constraint: Constraint,
        args: tuple[Any, ...],
    ) -> tuple[Trace[R], Weight]:
        match constraint:
            case ChoiceMapConstraint():
                tr, w = self.generate_choice_map(key, constraint, args)
            case EmptyConstraint():
                tr = self.simulate(key, args)
                w = jnp.array(0.0)
            case _:
                raise Exception("Unhandled type.")
        return tr, w

    def edit_empty(
        self,
        trace: Trace[R],
        argdiffs: Argdiffs,
    ) -> tuple[Trace[R], Weight, Retdiff[R], IncrementalGenericRequest]:
        sample = trace.get_choices()
        primals = Diff.tree_primal(argdiffs)
        new_score, _ = self.assess(sample, primals)
        new_trace = DistributionTrace(self, primals, sample.get_value(), new_score)
        return (
            new_trace,
            new_score - trace.get_score(),
            Diff.tree_diff_no_change(trace.get_retval()),
            IncrementalGenericRequest(
                Diff.no_change(trace.get_args()),
                ChoiceMapConstraint(ChoiceMap.empty()),
            ),
        )

    def edit_constraint(
        self,
        key: PRNGKey,
        trace: Trace[R],
        constraint: Constraint,
        argdiffs: Argdiffs,
    ) -> tuple[Trace[R], Weight, Retdiff[R], IncrementalGenericRequest]:
        primals = Diff.tree_primal(argdiffs)
        match constraint:
            case EmptyConstraint():
                old_sample = trace.get_choices()
                old_retval = trace.get_retval()
                new_score, _ = self.assess(old_sample, primals)
                new_trace = DistributionTrace(
                    self, primals, old_sample.get_value(), new_score
                )
                return (
                    new_trace,
                    new_score - trace.get_score(),
                    Diff.tree_diff_no_change(old_retval),
                    IncrementalGenericRequest(
                        Diff.tree_diff_unknown_change(trace.get_args()),
                        ChoiceMapConstraint(ChoiceMap.empty()),
                    ),
                )

            case ChoiceMapConstraint():
                check = constraint.has_value()
                v = constraint.get_value()
                if check.concrete_true():
                    fwd = self.estimate_logpdf(key, v, *primals)
                    bwd = trace.get_score()
                    w = fwd - bwd
                    new_tr = DistributionTrace(self, primals, v, fwd)
                    discard = trace.get_choices()
                    retval_diff = Diff.tree_diff_unknown_change(v)
                    return (
                        new_tr,
                        w,
                        retval_diff,
                        IncrementalGenericRequest(
                            Diff.tree_diff_unknown_change(trace.get_args()),
                            ChoiceMapConstraint(discard),
                        ),
                    )
                elif check.concrete_false():
                    value_chm = trace.get_choices()
                    v = value_chm.get_value()
                    fwd = self.estimate_logpdf(key, v, *primals)
                    bwd = trace.get_score()
                    w = fwd - bwd
                    new_tr = DistributionTrace(self, primals, v, fwd)
                    retval_diff = Diff.tree_diff_no_change(v)
<<<<<<< HEAD
                    return (
                        new_tr,
                        w,
                        retval_diff,
                        IncrementalGenericRequest(
                            Diff.tree_diff_unknown_change(trace.get_args()),
                            ChoiceMapConstraint(ChoiceMap.empty()),
                        ),
                    )
                elif isinstance(constraint.choice_map, MaskChm):
=======
                    return (new_tr, w, retval_diff, EmptyProblem())
                elif isinstance(constraint, FilteredChm):
>>>>>>> b3c282d3
                    # Whether or not the choice map has a value is dynamic...
                    # We must handled with a cond.
                    def _true_branch(key, new_value: R, _):
                        fwd = self.estimate_logpdf(key, new_value, *primals)
                        bwd = trace.get_score()
                        w = fwd - bwd
                        return (new_value, w, fwd)

                    def _false_branch(key, _, old_value: R):
                        fwd = self.estimate_logpdf(key, old_value, *primals)
                        bwd = trace.get_score()
                        w = fwd - bwd
                        return (old_value, w, fwd)

                    masked_value: Mask[R] = v
                    flag = masked_value.flag
                    new_value: R = masked_value.value
                    old_choices = trace.get_choices()
                    old_value: R = old_choices.get_value()

                    new_value, w, score = jax.lax.cond(
                        flag.f,
                        _true_branch,
                        _false_branch,
                        key,
                        new_value,
                        old_value,
                    )
                    return (
                        DistributionTrace(self, primals, new_value, score),
                        w,
                        Diff.tree_diff_unknown_change(new_value),
                        IncrementalGenericRequest(
                            Diff.tree_diff_unknown_change(trace.get_args()),
                            ChoiceMapConstraint(old_choices.mask(flag)),
                        ),
                    )
                else:
                    raise Exception(
                        "Only `FilteredChm` is currently supported for dynamic flags."
                    )

            case _:
                raise Exception("Unhandled constraint in edit.")

    def project(
        self,
        key: PRNGKey,
        trace: Trace[R],
        projection: Projection[Any],
    ) -> Weight:
        match projection:
            case SelectionProjection(selection):
                return selection.check().where(
                    trace.get_score(),
                    jnp.array(0.0),
                )  # pyright: ignore
            case _:
                raise Exception("Unhandled projection.")

    def edit_incremental_generic_request(
        self,
        key: PRNGKey,
        trace: Trace[R],
        constraint: Constraint,
        argdiffs: Argdiffs,
    ) -> tuple[Trace[R], Weight, Retdiff[R], IncrementalGenericRequest]:
        match constraint:
            case EmptyConstraint():
                return self.edit_empty(trace, argdiffs)

            case ChoiceMapConstraint():
                return self.edit_constraint(key, trace, constraint, argdiffs)

            case _:
                raise Exception(f"Not implement fwd problem: {constraint}.")

    def edit(
        self,
        key: PRNGKey,
        trace: Trace[R],
        edit_request: EditRequest,
    ) -> tuple[Trace[R], Weight, Retdiff[R], EditRequest]:
        assert isinstance(edit_request, IncrementalGenericRequest)
        argdiffs = edit_request.argdiffs
        constraint = edit_request.constraint
        return self.edit_incremental_generic_request(
            key,
            trace,
            constraint,
            argdiffs,
        )

    def assess(
        self,
        sample: ChoiceMap,
        args: tuple[Any, ...],
    ):
        raise NotImplementedError


################
# ExactDensity #
################


class ExactDensity(Generic[R], Distribution[R]):
    @abstractmethod
    def sample(self, key: PRNGKey, *args) -> R:
        raise NotImplementedError

    @abstractmethod
    def logpdf(self, v: R, *args) -> Score:
        raise NotImplementedError

    def __abstract_call__(self, *args):
        key = jax.random.PRNGKey(0)
        return self.sample(key, *args)

    def handle_kwargs(self) -> GenerativeFunction[R]:
        @Pytree.partial(self)
        def sample_with_kwargs(self: "ExactDensity[R]", key, args, kwargs):
            return self.sample(key, *args, **kwargs)

        @Pytree.partial(self)
        def logpdf_with_kwargs(self: "ExactDensity[R]", v, args, kwargs):
            return self.logpdf(v, *args, **kwargs)

        return ExactDensityFromCallables(
            sample_with_kwargs,
            logpdf_with_kwargs,
        )

    def random_weighted(
        self,
        key: PRNGKey,
        *args,
    ) -> tuple[Score, R]:
        """
        Given arguments to the distribution, sample from the distribution, and return the exact log density of the sample, and the sample.
        """
        v = self.sample(key, *args)
        w = self.estimate_logpdf(key, v, *args)
        return (w, v)

    def estimate_logpdf(
        self,
        key: PRNGKey,
        v: R,
        *args,
    ) -> Weight:
        """
        Given a sample and arguments to the distribution, return the exact log density of the sample.
        """
        w = self.logpdf(v, *args)
        if w.shape:
            return jnp.sum(w)
        else:
            return w

    def assess(
        self,
        sample: ChoiceMap,
        args: tuple[Any, ...],
    ) -> tuple[Weight, R]:
        key = jax.random.PRNGKey(0)
        v = sample.get_value()
        match v:
            case Mask(flag, value):

                def _check():
                    checkify.check(
                        bool(flag),
                        "Attempted to unmask when a mask flag is False: the masked value is invalid.\n",
                    )

                optional_check(_check)
                w = self.estimate_logpdf(key, value, *args)
                return w, value
            case _:
                w = self.estimate_logpdf(key, v, *args)
                return w, v


@Pytree.dataclass
class ExactDensityFromCallables(Generic[R], ExactDensity[R]):
    sampler: Closure[R]
    logpdf_evaluator: Closure[Score]

    def sample(self, key, *args) -> R:
        return self.sampler(key, *args)

    def logpdf(self, v, *args) -> Score:
        return self.logpdf_evaluator(v, *args)


def exact_density(
    sample: Callable[..., R],
    logpdf: Callable[..., Score],
):
    if not isinstance(sample, Closure):
        sample = Pytree.partial()(sample)

    if not isinstance(logpdf, Closure):
        logpdf = Pytree.partial()(logpdf)

    return ExactDensityFromCallables[R](sample, logpdf)<|MERGE_RESOLUTION|>--- conflicted
+++ resolved
@@ -261,7 +261,6 @@
                     w = fwd - bwd
                     new_tr = DistributionTrace(self, primals, v, fwd)
                     retval_diff = Diff.tree_diff_no_change(v)
-<<<<<<< HEAD
                     return (
                         new_tr,
                         w,
@@ -271,11 +270,8 @@
                             ChoiceMapConstraint(ChoiceMap.empty()),
                         ),
                     )
-                elif isinstance(constraint.choice_map, MaskChm):
-=======
-                    return (new_tr, w, retval_diff, EmptyProblem())
+
                 elif isinstance(constraint, FilteredChm):
->>>>>>> b3c282d3
                     # Whether or not the choice map has a value is dynamic...
                     # We must handled with a cond.
                     def _true_branch(key, new_value: R, _):

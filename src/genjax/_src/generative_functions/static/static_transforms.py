# Copyright 2024 The MIT Probabilistic Computing Project & the oryx authors.
#
# Licensed under the Apache License, Version 2.0 (the "License");
# you may not use this file except in compliance with the License.
# You may obtain a copy of the License at
#
#     http://www.apache.org/licenses/LICENSE-2.0
#
# Unless required by applicable law or agreed to in writing, software
# distributed under the License is distributed on an "AS IS" BASIS,
# WITHOUT WARRANTIES OR CONDITIONS OF ANY KIND, either express or implied.
# See the License for the specific language governing permissions and
# limitations under the License.

import functools
import itertools
from dataclasses import dataclass

import jax
import jax.numpy as jnp
import jax.tree_util as jtu

from genjax._src.core.datatypes.generative import (
    Choice,
    ChoiceMap,
    EmptyChoice,
    GenerativeFunction,
    Trace,
)
from genjax._src.core.datatypes.trie import Trie
from genjax._src.core.interpreters.forward import (
    InitialStylePrimitive,
    StatefulHandler,
    forward,
    initial_style_bind,
)
from genjax._src.core.interpreters.incremental import (
    Diff,
    incremental,
)
from genjax._src.core.pytree import Pytree
from genjax._src.core.typing import (
    Any,
    Callable,
    Dict,
    FloatArray,
    List,
    PRNGKey,
    Tuple,
    static_check_is_concrete,
    typecheck,
)
from genjax._src.generative_functions.static.static_datatypes import Trie
from genjax.core.exceptions import AddressReuse, StaticAddressJAX

##############
# Primitives #
##############

# Generative function trace intrinsic.
trace_p = InitialStylePrimitive("trace")

# Cache intrinsic.
cache_p = InitialStylePrimitive("cache")


#####
# Saving deterministic results
#####


# This class is used to allow syntactic sugar (e.g. the `@` operator)
# in the static language for functions via the `cache` static_primitives.
class DeferredFunctionCall(Pytree):
    fn: Callable
    args: Tuple
    kwargs: Dict

    def __call__(self, *args):
        return DeferredFunctionCall(self.fn, self.kwargs, args)

    def __matmul__(self, addr):
        return cache(addr, self.fn, **self.kwargs)(*self.args)


def save(fn, **kwargs):
    return DeferredFunctionCall(fn, **kwargs)


##################
# Address checks #
##################


# Usage in intrinsics: ensure that addresses do not contain JAX traced values.
def static_check_address_type(addr):
    check = all(jtu.tree_leaves(jtu.tree_map(static_check_is_concrete, addr)))
    if not check:
        raise StaticAddressJAX(addr)


#####
# Abstract generative function call
#####


# We defer the abstract call here so that, when we
# stage, any traced values stored in `gen_fn`
# get lifted to by `get_shaped_aval`.
def _abstract_gen_fn_call(gen_fn, _, *args):
    return gen_fn.__abstract_call__(*args)


############################################################
# Trace call (denotes invocation of a generative function) #
############################################################


def _trace(gen_fn, addr, *args):
    static_check_address_type(addr)
    addr = Pytree.tree_const(addr)
    return initial_style_bind(trace_p)(_abstract_gen_fn_call)(
        gen_fn,
        addr,
        *args,
    )


@typecheck
def trace(addr: Any, gen_fn: GenerativeFunction) -> Callable:
    """Invoke a generative function, binding its generative semantics with the current
    caller.

    Arguments:
        addr: An address denoting the site of a generative function invocation.
        gen_fn: A generative function invoked as a callee of `StaticGenerativeFunction`.

    Returns:
        callable: A callable which wraps the `trace_p` primitive, accepting arguments (`args`) and binding the primitive with them. This raises the primitive to be handled by `StaticGenerativeFunction` transformations.
    """
    assert isinstance(gen_fn, GenerativeFunction)
    return lambda *args: _trace(gen_fn, addr, *args)


##############################################################
# Caching (denotes caching of deterministic subcomputations) #
##############################################################


def _cache(fn, addr, *args):
    return initial_style_bind(cache_p)(fn)(fn, *args, addr)


@typecheck
def cache(addr: Any, fn: Callable, *args: Any) -> Callable:
    """Invoke a generative function, binding its generative semantics with the current
    caller.

    Arguments:
        addr: An address denoting the site of a function invocation.
        fn: A deterministic function whose return value is cached under the arguments (memoization) inside `StaticGenerativeFunction` traces.

    Returns:
        callable: A callable which wraps the `cache_p` primitive, accepting arguments (`args`) and binding the primitive with them. This raises the primitive to be handled by `StaticGenerativeFunction` transformations.
    """
    # fn must be deterministic.
    assert not isinstance(fn, GenerativeFunction)
    static_check_address_type(addr)
    return lambda *args: _cache(fn, addr, *args)


######################################
#  Generative function interpreters  #
######################################


# Usage in transforms: checks for duplicate addresses.
class AddressVisitor(Pytree):
    visited: List = Pytree.field(default_factory=list)

    def visit(self, addr):
        if addr in self.visited:
            raise AddressReuse(addr)
        else:
            self.visited.append(addr)

    def merge(self, other):
        new = AddressVisitor()
        for addr in itertools.chain(self.visited, other.visited):
            new.visit(addr)


###########################
# Static language handler #
###########################


# This explicitly makes assumptions about some common fields:
# e.g. it assumes if you are using `StaticLanguageHandler.get_submap`
# in your code, that your derived instance has a `constraints` field.
@dataclass
class StaticLanguageHandler(StatefulHandler):
    # By default, the interpreter handlers for this language
    # handle the two primitives we defined above
    # (`trace_p`, for random choices, and `cache_p`, for deterministic caching)
    def handles(self, prim):
        return prim == trace_p or prim == cache_p

    def visit(self, addr):
        self.address_visitor.visit(addr)

    def get_submap(self, addr):
        if isinstance(self.constraints, EmptyChoice):
            return self.constraints
        else:
            addr = Pytree.tree_unwrap_const(addr)
            return self.constraints.get_submap(addr)

    def get_subtrace(self, addr):
        addr = Pytree.tree_unwrap_const(addr)
        return self.previous_trace.get_subtrace(addr)

    @typecheck
    def set_choice_state(self, addr, tr: Trace):
        addr = Pytree.tree_unwrap_const(addr)
        self.address_choices = self.address_choices.trie_insert(addr, tr)

    @typecheck
    def set_discard_state(self, addr, ch: Choice):
        addr = Pytree.tree_unwrap_const(addr)
        self.discard_choices = self.discard_choices.trie_insert(addr, ch)

    def dispatch(self, prim, *tracers, **_params):
        if prim == trace_p:
            return self.handle_trace(*tracers, **_params)
        elif prim == cache_p:
            return self.handle_cache(*tracers, **_params)
        else:
            raise Exception("Illegal primitive: {}".format(prim))


############
# Simulate #
############


@dataclass
class SimulateHandler(StaticLanguageHandler):
    key: PRNGKey
<<<<<<< HEAD
    score: ArrayLike = field(default_factory=lambda: jnp.zeros(()))
    address_visitor: AddressVisitor = field(default_factory=AddressVisitor)
    address_choices: Trie = field(default_factory=Trie)
    cache_state: Trie = field(default_factory=Trie)
    cache_visitor: AddressVisitor = field(default_factory=AddressVisitor)

    def flatten(self):
        return (
            self.key,
            self.score,
            self.address_visitor,
            self.address_choices,
            self.cache_state,
            self.cache_visitor,
        ), ()
=======
    score: FloatArray = 0.0
    address_visitor: AddressVisitor = Pytree.field(default_factory=AddressVisitor)
    address_choices: Trie = Pytree.field(default_factory=Trie)
    cache_state: Trie = Pytree.field(default_factory=Trie)
    cache_visitor: AddressVisitor = Pytree.field(default_factory=AddressVisitor)
>>>>>>> 463cf5ed

    def yield_state(self):
        return (
            self.address_choices,
            self.cache_state,
            self.score,
        )

    def handle_trace(self, *tracers, **_params):
        in_tree = _params.get("in_tree")
        num_consts = _params.get("num_consts")
        passed_in_tracers = tracers[num_consts:]
        gen_fn, addr, *call_args = jtu.tree_unflatten(in_tree, passed_in_tracers)
        self.visit(addr)
        call_args = tuple(call_args)
        self.key, sub_key = jax.random.split(self.key)
        tr = gen_fn.simulate(sub_key, call_args)
        score = tr.get_score()
        self.set_choice_state(addr, tr)
        self.score += score
        v = tr.get_retval()
        return jtu.tree_leaves(v)

    def handle_cache(self, *args, **_params):
        raise NotImplementedError


def simulate_transform(source_fn):
    @functools.wraps(source_fn)
    def wrapper(key, args):
        stateful_handler = SimulateHandler(key)
        retval = forward(source_fn)(stateful_handler, *args)
        (
            address_choices,
            cache_state,
            score,
        ) = stateful_handler.yield_state()
        return (
            args,
            retval,
            address_choices,
            score,
        ), cache_state

    return wrapper


##############
# Importance #
##############


@dataclass
class ImportanceHandler(StaticLanguageHandler):
    key: PRNGKey
    constraints: ChoiceMap
<<<<<<< HEAD
    score: ArrayLike = field(default_factory=lambda: jnp.zeros(()))
    weight: ArrayLike = field(default_factory=lambda: jnp.zeros(()))
    address_visitor: AddressVisitor = field(default_factory=AddressVisitor)
    address_choices: Trie = field(default_factory=Trie)
    cache_state: Trie = field(default_factory=Trie)
    cache_visitor: AddressVisitor = field(default_factory=AddressVisitor)

    def flatten(self):
        return (
            self.key,
            self.score,
            self.weight,
            self.constraints,
            self.address_visitor,
            self.address_choices,
            self.cache_state,
            self.cache_visitor,
        ), ()
=======
    score: FloatArray = 0.0
    weight: FloatArray = 0.0
    address_visitor: AddressVisitor = Pytree.field(default_factory=AddressVisitor)
    address_choices: Trie = Pytree.field(default_factory=Trie)
    cache_state: Trie = Pytree.field(default_factory=Trie)
    cache_visitor: AddressVisitor = Pytree.field(default_factory=AddressVisitor)
>>>>>>> 463cf5ed

    def yield_state(self):
        return (
            self.score,
            self.weight,
            self.address_choices,
            self.cache_state,
        )

    def handle_trace(self, *tracers, **_params):
        in_tree = _params.get("in_tree")
        num_consts = _params.get("num_consts")
        passed_in_tracers = tracers[num_consts:]
        gen_fn, addr, *args = jtu.tree_unflatten(in_tree, passed_in_tracers)
        self.visit(addr)
        sub_map = self.get_submap(addr)
        args = tuple(args)
        self.key, sub_key = jax.random.split(self.key)
        (tr, w) = gen_fn.importance(sub_key, sub_map, args)
        self.set_choice_state(addr, tr)
        self.score += tr.get_score()
        self.weight += w
        v = tr.get_retval()
        return jtu.tree_leaves(v)

    def handle_cache(self, *tracers, **_params):
        addr = _params.get("addr")
        in_tree = _params.get("in_tree")
        self.cache_visitor.visit(addr)
        fn, args = jtu.tree_unflatten(in_tree, *tracers)
        retval = fn(*args)
        self.cache_state[addr] = retval
        return jtu.tree_leaves(retval)


def importance_transform(source_fn):
    @functools.wraps(source_fn)
    def wrapper(key, constraints, args):
        stateful_handler = ImportanceHandler(key, constraints)
        retval = forward(source_fn)(stateful_handler, *args)
        (
            score,
            weight,
            address_choices,
            cache_state,
        ) = stateful_handler.yield_state()
        return (
            weight,
            (
                args,
                retval,
                address_choices,
                score,
            ),
        ), cache_state

    return wrapper


##########
# Update #
##########


@dataclass
class UpdateHandler(StaticLanguageHandler):
    key: PRNGKey
    previous_trace: Trace
    constraints: ChoiceMap
<<<<<<< HEAD
    address_visitor: AddressVisitor = field(default_factory=AddressVisitor)
    score: ArrayLike = field(default_factory=lambda: jnp.zeros(()))
    weight: ArrayLike = field(default_factory=lambda: jnp.zeros(()))
    address_choices: Trie = field(default_factory=Trie)
    discard_choices: Trie = field(default_factory=Trie)
    cache_state: Trie = field(default_factory=Trie)
    cache_visitor: AddressVisitor = field(default_factory=AddressVisitor)

    def flatten(self):
        return (
            self.key,
            self.previous_trace,
            self.constraints,
            self.score,
            self.weight,
            self.address_visitor,
            self.address_choices,
            self.discard_choices,
            self.cache_state,
            self.cache_visitor,
        ), ()
=======
    address_visitor: AddressVisitor = Pytree.field(default_factory=AddressVisitor)
    score: FloatArray = 0.0
    weight: FloatArray = 0.0
    address_choices: Trie = Pytree.field(default_factory=Trie)
    discard_choices: Trie = Pytree.field(default_factory=Trie)
    cache_state: Trie = Pytree.field(default_factory=Trie)
    cache_visitor: AddressVisitor = Pytree.field(default_factory=AddressVisitor)
>>>>>>> 463cf5ed

    def yield_state(self):
        return (
            self.score,
            self.weight,
            self.address_choices,
            self.discard_choices,
            self.cache_state,
        )

    def handle_trace(self, *tracers, **_params):
        in_tree = _params.get("in_tree")
        num_consts = _params.get("num_consts")
        passed_in_tracers = tracers[num_consts:]
        gen_fn, addr, *argdiffs = jtu.tree_unflatten(in_tree, passed_in_tracers)
        self.visit(addr)

        # Run the update step.
        subtrace = self.get_subtrace(addr)
        subconstraints = self.get_submap(addr)
        argdiffs = tuple(argdiffs)
        self.key, sub_key = jax.random.split(self.key)
        (tr, w, retval_diff, discard) = gen_fn.update(
            sub_key, subtrace, subconstraints, argdiffs
        )
        self.score += tr.get_score()
        self.weight += w
        self.set_choice_state(addr, tr)
        self.set_discard_state(addr, discard)

        # We have to convert the Diff back to tracers to return
        # from the primitive.
        return jtu.tree_leaves(retval_diff, is_leaf=lambda v: isinstance(v, Diff))

    # TODO: fix -- add Diff/tracer return.
    def handle_cache(self, *tracers, **_params):
        addr = _params.get("addr")
        in_tree = _params.get("in_tree")
        self.cache_visitor.visit(addr)
        fn, args = jtu.tree_unflatten(in_tree, tracers)
        has_value = self.previous_trace.has_cached_value(addr)

        if (
            static_check_is_concrete(has_value)
            and has_value
            and Diff.static_check_no_change(args)
        ):
            cached_value = self.previous_trace.get_cached_value(addr)
            self.cache_state[addr] = cached_value
            return jtu.tree_leaves(cached_value)

        retval = fn(*args)
        self.cache_state[addr] = retval
        return jtu.tree_leaves(retval)


def update_transform(source_fn):
    @functools.wraps(source_fn)
    @typecheck
    def wrapper(key, previous_trace, constraints, diffs: Tuple):
        stateful_handler = UpdateHandler(key, previous_trace, constraints)
        diff_primals = Diff.tree_primal(diffs)
        diff_tangents = Diff.tree_tangent(diffs)
        retval_diffs = incremental(source_fn)(
            stateful_handler, diff_primals, diff_tangents
        )
        retval_primals = Diff.tree_primal(retval_diffs)
        (
            score,
            weight,
            address_choices,
            discard_choices,
            cache_state,
        ) = stateful_handler.yield_state()
        return (
            (
                retval_diffs,
                weight,
                # Trace.
                (
                    diff_primals,
                    retval_primals,
                    address_choices,
                    score,
                ),
                # Discard.
                discard_choices,
            ),
            cache_state,
        )

    return wrapper


##########
# Assess #
##########


@dataclass
class AssessHandler(StaticLanguageHandler):
    constraints: ChoiceMap
<<<<<<< HEAD
    score: ArrayLike = field(default_factory=lambda: jnp.zeros(()))
    address_visitor: AddressVisitor = field(default_factory=AddressVisitor)
    cache_visitor: AddressVisitor = field(default_factory=AddressVisitor)

    def flatten(self):
        return (
            self.constraints,
            self.score,
            self.address_visitor,
            self.cache_visitor,
        ), ()
=======
    score: FloatArray = 0.0
    address_visitor: AddressVisitor = Pytree.field(default_factory=AddressVisitor)
    cache_visitor: AddressVisitor = Pytree.field(default_factory=AddressVisitor)
>>>>>>> 463cf5ed

    def yield_state(self):
        return (self.score,)

    def handle_trace(self, *tracers, **_params):
        in_tree = _params.get("in_tree")
        num_consts = _params.get("num_consts")
        passed_in_tracers = tracers[num_consts:]
        gen_fn, addr, *args = jtu.tree_unflatten(in_tree, passed_in_tracers)
        self.visit(addr)
        args = tuple(args)
        submap = self.get_submap(addr)
        (score, v) = gen_fn.assess(submap, args)
        self.score += score
        return jtu.tree_leaves(v)

    def handle_cache(self, *tracers, **_params):
        in_tree = _params.get("in_tree")
        fn, *args = jtu.tree_unflatten(in_tree, tracers)
        retval = fn(*args)
        return jtu.tree_leaves(retval)


def assess_transform(source_fn):
    @functools.wraps(source_fn)
    def wrapper(constraints, args):
        stateful_handler = AssessHandler(constraints)
        retval = forward(source_fn)(stateful_handler, *args)
        (score,) = stateful_handler.yield_state()
        return (retval, score)

    return wrapper<|MERGE_RESOLUTION|>--- conflicted
+++ resolved
@@ -247,29 +247,11 @@
 @dataclass
 class SimulateHandler(StaticLanguageHandler):
     key: PRNGKey
-<<<<<<< HEAD
-    score: ArrayLike = field(default_factory=lambda: jnp.zeros(()))
-    address_visitor: AddressVisitor = field(default_factory=AddressVisitor)
-    address_choices: Trie = field(default_factory=Trie)
-    cache_state: Trie = field(default_factory=Trie)
-    cache_visitor: AddressVisitor = field(default_factory=AddressVisitor)
-
-    def flatten(self):
-        return (
-            self.key,
-            self.score,
-            self.address_visitor,
-            self.address_choices,
-            self.cache_state,
-            self.cache_visitor,
-        ), ()
-=======
     score: FloatArray = 0.0
     address_visitor: AddressVisitor = Pytree.field(default_factory=AddressVisitor)
     address_choices: Trie = Pytree.field(default_factory=Trie)
     cache_state: Trie = Pytree.field(default_factory=Trie)
     cache_visitor: AddressVisitor = Pytree.field(default_factory=AddressVisitor)
->>>>>>> 463cf5ed
 
     def yield_state(self):
         return (
@@ -326,33 +308,12 @@
 class ImportanceHandler(StaticLanguageHandler):
     key: PRNGKey
     constraints: ChoiceMap
-<<<<<<< HEAD
-    score: ArrayLike = field(default_factory=lambda: jnp.zeros(()))
-    weight: ArrayLike = field(default_factory=lambda: jnp.zeros(()))
-    address_visitor: AddressVisitor = field(default_factory=AddressVisitor)
-    address_choices: Trie = field(default_factory=Trie)
-    cache_state: Trie = field(default_factory=Trie)
-    cache_visitor: AddressVisitor = field(default_factory=AddressVisitor)
-
-    def flatten(self):
-        return (
-            self.key,
-            self.score,
-            self.weight,
-            self.constraints,
-            self.address_visitor,
-            self.address_choices,
-            self.cache_state,
-            self.cache_visitor,
-        ), ()
-=======
     score: FloatArray = 0.0
     weight: FloatArray = 0.0
     address_visitor: AddressVisitor = Pytree.field(default_factory=AddressVisitor)
     address_choices: Trie = Pytree.field(default_factory=Trie)
     cache_state: Trie = Pytree.field(default_factory=Trie)
     cache_visitor: AddressVisitor = Pytree.field(default_factory=AddressVisitor)
->>>>>>> 463cf5ed
 
     def yield_state(self):
         return (
@@ -422,29 +383,6 @@
     key: PRNGKey
     previous_trace: Trace
     constraints: ChoiceMap
-<<<<<<< HEAD
-    address_visitor: AddressVisitor = field(default_factory=AddressVisitor)
-    score: ArrayLike = field(default_factory=lambda: jnp.zeros(()))
-    weight: ArrayLike = field(default_factory=lambda: jnp.zeros(()))
-    address_choices: Trie = field(default_factory=Trie)
-    discard_choices: Trie = field(default_factory=Trie)
-    cache_state: Trie = field(default_factory=Trie)
-    cache_visitor: AddressVisitor = field(default_factory=AddressVisitor)
-
-    def flatten(self):
-        return (
-            self.key,
-            self.previous_trace,
-            self.constraints,
-            self.score,
-            self.weight,
-            self.address_visitor,
-            self.address_choices,
-            self.discard_choices,
-            self.cache_state,
-            self.cache_visitor,
-        ), ()
-=======
     address_visitor: AddressVisitor = Pytree.field(default_factory=AddressVisitor)
     score: FloatArray = 0.0
     weight: FloatArray = 0.0
@@ -452,7 +390,6 @@
     discard_choices: Trie = Pytree.field(default_factory=Trie)
     cache_state: Trie = Pytree.field(default_factory=Trie)
     cache_visitor: AddressVisitor = Pytree.field(default_factory=AddressVisitor)
->>>>>>> 463cf5ed
 
     def yield_state(self):
         return (
@@ -555,23 +492,9 @@
 @dataclass
 class AssessHandler(StaticLanguageHandler):
     constraints: ChoiceMap
-<<<<<<< HEAD
-    score: ArrayLike = field(default_factory=lambda: jnp.zeros(()))
-    address_visitor: AddressVisitor = field(default_factory=AddressVisitor)
-    cache_visitor: AddressVisitor = field(default_factory=AddressVisitor)
-
-    def flatten(self):
-        return (
-            self.constraints,
-            self.score,
-            self.address_visitor,
-            self.cache_visitor,
-        ), ()
-=======
     score: FloatArray = 0.0
     address_visitor: AddressVisitor = Pytree.field(default_factory=AddressVisitor)
     cache_visitor: AddressVisitor = Pytree.field(default_factory=AddressVisitor)
->>>>>>> 463cf5ed
 
     def yield_state(self):
         return (self.score,)

# Copyright 2023 MIT Probabilistic Computing Project
#
# Licensed under the Apache License, Version 2.0 (the "License");
# you may not use this file except in compliance with the License.
# You may obtain a copy of the License at
#
#     https://www.apache.org/licenses/LICENSE-2.0
#
# Unless required by applicable law or agreed to in writing, software
# distributed under the License is distributed on an "AS IS" BASIS,
# WITHOUT WARRANTIES OR CONDITIONS OF ANY KIND, either express or implied.
# See the License for the specific language governing permissions and
# limitations under the License.

import jax

import genjax
from genjax import ChoiceMapBuilder as C
<<<<<<< HEAD
from genjax import EmptyConstraint
from genjax._src.core.interpreters.staging import Flag
=======
from genjax import EmptyConstraint, MaskedConstraint
from genjax import UpdateProblemBuilder as U
>>>>>>> 34a8fd76
from genjax.incremental import Diff, NoChange, UnknownChange


class TestDistributions:
    def test_simulate(self):
        key = jax.random.PRNGKey(314159)
        tr = genjax.normal(0.0, 1.0).simulate(key, ())
        assert tr.get_score() == genjax.normal(0.0, 1.0).assess(tr.get_choices(), ())[0]

    def test_importance(self):
        key = jax.random.PRNGKey(314159)

        # No constraint.
        (tr, w) = genjax.normal.importance(key, EmptyConstraint(), (0.0, 1.0))
        assert w == 0.0

        # Constraint, no mask.
        (tr, w) = genjax.normal.importance(key, C.v(1.0), (0.0, 1.0))
        v = tr.get_choices()
        assert w == genjax.normal(0.0, 1.0).assess(v, ())[0]

        # Constraint, mask with True flag.
        (tr, w) = genjax.normal.importance(
            key,
<<<<<<< HEAD
            C.v(1.0).mask(Flag(True)),
=======
            MaskedConstraint(True, C.v(1.0)),
>>>>>>> 34a8fd76
            (0.0, 1.0),
        )
        v = tr.get_choices().get_value()
        assert v == 1.0
        assert w == genjax.normal.assess(C.v(v), (0.0, 1.0))[0]

        # Constraint, mask with False flag.
        (tr, w) = genjax.normal.importance(
            key,
<<<<<<< HEAD
            C.v(1.0).mask(Flag(False)),
=======
            MaskedConstraint(False, C.v(1.0)),
>>>>>>> 34a8fd76
            (0.0, 1.0),
        )
        v = tr.get_choices().get_value()
        assert v != 1.0
        assert w == 0.0

    def test_update(self):
        key = jax.random.PRNGKey(314159)
        key, sub_key = jax.random.split(key)
        tr = genjax.normal.simulate(sub_key, (0.0, 1.0))

        # No constraint, no change to arguments.
        (new_tr, w, _, _) = genjax.normal.update(
            sub_key,
            tr,
            C.n(),
            (Diff(0.0, NoChange), Diff(1.0, NoChange)),
        )
        assert new_tr.get_choices().get_value() == tr.get_choices().get_value()
        assert (
            new_tr.get_score() == genjax.normal.assess(tr.get_choices(), (0.0, 1.0))[0]
        )
        assert w == 0.0

        # Constraint, no change to arguments.
        key, sub_key = jax.random.split(key)
        (new_tr, w, _, _) = genjax.normal.update(
            sub_key,
            tr,
            C.v(1.0),
            (Diff(0.0, NoChange), Diff(1.0, NoChange)),
        )
        assert new_tr.get_choices().get_value() == 1.0
        assert new_tr.get_score() == genjax.normal.assess(C.v(1.0), (0.0, 1.0))[0]
        assert (
            w
            == genjax.normal.assess(C.v(1.0), (0.0, 1.0))[0]
            - genjax.normal.assess(tr.get_choices(), (0.0, 1.0))[0]
        )

        # No constraint, change to arguments.
        key, sub_key = jax.random.split(key)
        (new_tr, w, _, _) = genjax.normal.update(
            sub_key,
            tr,
            C.n(),
            (Diff(1.0, UnknownChange), Diff(1.0, NoChange)),
        )
        assert new_tr.get_choices().get_value() == tr.get_choices().get_value()
        assert (
            new_tr.get_score() == genjax.normal.assess(tr.get_choices(), (1.0, 1.0))[0]
        )
        assert (
            w
            == genjax.normal.assess(tr.get_choices(), (1.0, 1.0))[0]
            - genjax.normal.assess(tr.get_choices(), (0.0, 1.0))[0]
        )

        # Constraint, change to arguments.
        key, sub_key = jax.random.split(key)
        (new_tr, w, _, _) = genjax.normal.update(
            sub_key,
            tr,
            C.v(1.0),
            (Diff(1.0, UnknownChange), Diff(2.0, UnknownChange)),
        )
        assert new_tr.get_choices().get_value() == 1.0
        assert new_tr.get_score() == genjax.normal.assess(C.v(1.0), (1.0, 2.0))[0]
        assert (
            w
            == genjax.normal.assess(C.v(1.0), (1.0, 2.0))[0]
            - genjax.normal.assess(tr.get_choices(), (0.0, 1.0))[0]
        )

        # Constraint is masked (True), no change to arguments.
        key, sub_key = jax.random.split(key)
        (new_tr, w, _, _) = genjax.normal.update(
            sub_key,
            tr,
<<<<<<< HEAD
            C.v(1.0).mask(Flag(True)),
            (Diff(0.0, NoChange), Diff(1.0, NoChange)),
=======
            U.g(
                (Diff(0.0, NoChange), Diff(1.0, NoChange)),
                MaskedConstraint(True, C.v(1.0)),
            ),
>>>>>>> 34a8fd76
        )
        assert new_tr.get_choices().get_value() == 1.0
        assert new_tr.get_score() == genjax.normal.assess(C.v(1.0), (0.0, 1.0))[0]
        assert (
            w
            == genjax.normal.assess(C.v(1.0), (0.0, 1.0))[0]
            - genjax.normal.assess(tr.get_choices(), (0.0, 1.0))[0]
        )

        # Constraint is masked (True), change to arguments.
        key, sub_key = jax.random.split(key)
        (new_tr, w, _, _) = genjax.normal.update(
            sub_key,
            tr,
<<<<<<< HEAD
            C.v(1.0).mask(Flag(True)),
            (Diff(1.0, UnknownChange), Diff(1.0, NoChange)),
=======
            U.g(
                (Diff(1.0, UnknownChange), Diff(1.0, NoChange)),
                MaskedConstraint(True, C.v(1.0)),
            ),
>>>>>>> 34a8fd76
        )
        assert new_tr.get_choices().get_value() == 1.0
        assert new_tr.get_score() == genjax.normal.assess(C.v(1.0), (1.0, 1.0))[0]
        assert (
            w
            == genjax.normal.assess(C.v(1.0), (1.0, 1.0))[0]
            - genjax.normal.assess(tr.get_choices(), (0.0, 1.0))[0]
        )

        # Constraint is masked (False), no change to arguments.
        key, sub_key = jax.random.split(key)
        (new_tr, w, _, _) = genjax.normal.update(
            sub_key,
            tr,
<<<<<<< HEAD
            C.v(1.0).mask(Flag(False)),
            (Diff(0.0, NoChange), Diff(1.0, NoChange)),
=======
            U.g(
                (Diff(0.0, NoChange), Diff(1.0, NoChange)),
                MaskedConstraint(False, C.v(1.0)),
            ),
>>>>>>> 34a8fd76
        )
        assert new_tr.get_choices().get_value() == tr.get_choices().get_value()
        assert (
            new_tr.get_score() == genjax.normal.assess(tr.get_choices(), (0.0, 1.0))[0]
        )
        assert w == 0.0

        # Constraint is masked (False), change to arguments.
        key, sub_key = jax.random.split(key)
        (new_tr, w, _, _) = genjax.normal.update(
            sub_key,
            tr,
<<<<<<< HEAD
            C.v(1.0).mask(Flag(False)),
            (Diff(1.0, UnknownChange), Diff(1.0, NoChange)),
=======
            U.g(
                (Diff(1.0, UnknownChange), Diff(1.0, NoChange)),
                MaskedConstraint(False, C.v(1.0)),
            ),
>>>>>>> 34a8fd76
        )
        assert new_tr.get_choices().get_value() == tr.get_choices().get_value()
        assert (
            new_tr.get_score() == genjax.normal.assess(tr.get_choices(), (1.0, 1.0))[0]
        )
        assert (
            w
            == genjax.normal.assess(tr.get_choices(), (1.0, 1.0))[0]
            - genjax.normal.assess(tr.get_choices(), (0.0, 1.0))[0]
        )<|MERGE_RESOLUTION|>--- conflicted
+++ resolved
@@ -16,13 +16,7 @@
 
 import genjax
 from genjax import ChoiceMapBuilder as C
-<<<<<<< HEAD
 from genjax import EmptyConstraint
-from genjax._src.core.interpreters.staging import Flag
-=======
-from genjax import EmptyConstraint, MaskedConstraint
-from genjax import UpdateProblemBuilder as U
->>>>>>> 34a8fd76
 from genjax.incremental import Diff, NoChange, UnknownChange
 
 
@@ -47,11 +41,7 @@
         # Constraint, mask with True flag.
         (tr, w) = genjax.normal.importance(
             key,
-<<<<<<< HEAD
-            C.v(1.0).mask(Flag(True)),
-=======
-            MaskedConstraint(True, C.v(1.0)),
->>>>>>> 34a8fd76
+            C.v(1.0).mask(True),
             (0.0, 1.0),
         )
         v = tr.get_choices().get_value()
@@ -61,11 +51,7 @@
         # Constraint, mask with False flag.
         (tr, w) = genjax.normal.importance(
             key,
-<<<<<<< HEAD
-            C.v(1.0).mask(Flag(False)),
-=======
-            MaskedConstraint(False, C.v(1.0)),
->>>>>>> 34a8fd76
+            C.v(1.0).mask(False),
             (0.0, 1.0),
         )
         v = tr.get_choices().get_value()
@@ -145,15 +131,8 @@
         (new_tr, w, _, _) = genjax.normal.update(
             sub_key,
             tr,
-<<<<<<< HEAD
-            C.v(1.0).mask(Flag(True)),
+            C.v(1.0).mask(True),
             (Diff(0.0, NoChange), Diff(1.0, NoChange)),
-=======
-            U.g(
-                (Diff(0.0, NoChange), Diff(1.0, NoChange)),
-                MaskedConstraint(True, C.v(1.0)),
-            ),
->>>>>>> 34a8fd76
         )
         assert new_tr.get_choices().get_value() == 1.0
         assert new_tr.get_score() == genjax.normal.assess(C.v(1.0), (0.0, 1.0))[0]
@@ -168,15 +147,8 @@
         (new_tr, w, _, _) = genjax.normal.update(
             sub_key,
             tr,
-<<<<<<< HEAD
-            C.v(1.0).mask(Flag(True)),
+            C.v(1.0).mask(True),
             (Diff(1.0, UnknownChange), Diff(1.0, NoChange)),
-=======
-            U.g(
-                (Diff(1.0, UnknownChange), Diff(1.0, NoChange)),
-                MaskedConstraint(True, C.v(1.0)),
-            ),
->>>>>>> 34a8fd76
         )
         assert new_tr.get_choices().get_value() == 1.0
         assert new_tr.get_score() == genjax.normal.assess(C.v(1.0), (1.0, 1.0))[0]
@@ -191,15 +163,8 @@
         (new_tr, w, _, _) = genjax.normal.update(
             sub_key,
             tr,
-<<<<<<< HEAD
-            C.v(1.0).mask(Flag(False)),
+            C.v(1.0).mask(False),
             (Diff(0.0, NoChange), Diff(1.0, NoChange)),
-=======
-            U.g(
-                (Diff(0.0, NoChange), Diff(1.0, NoChange)),
-                MaskedConstraint(False, C.v(1.0)),
-            ),
->>>>>>> 34a8fd76
         )
         assert new_tr.get_choices().get_value() == tr.get_choices().get_value()
         assert (
@@ -212,15 +177,8 @@
         (new_tr, w, _, _) = genjax.normal.update(
             sub_key,
             tr,
-<<<<<<< HEAD
-            C.v(1.0).mask(Flag(False)),
+            C.v(1.0).mask(False),
             (Diff(1.0, UnknownChange), Diff(1.0, NoChange)),
-=======
-            U.g(
-                (Diff(1.0, UnknownChange), Diff(1.0, NoChange)),
-                MaskedConstraint(False, C.v(1.0)),
-            ),
->>>>>>> 34a8fd76
         )
         assert new_tr.get_choices().get_value() == tr.get_choices().get_value()
         assert (

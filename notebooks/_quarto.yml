--- conflicted
+++ resolved
@@ -21,23 +21,6 @@
     - active/intro.ipynb
     # - combinators.ipynb
     # - inference_libraries.ipynb
-<<<<<<< HEAD
-    - cookbook/basics/generative_fun.ipynb
-    - cookbook/basics/methods_of_generative_fun.ipynb
-    - cookbook/basics/debugging.ipynb
-    - cookbook/basics/saving_traces.ipynb
-    - cookbook/basics/some_oddities.ipynb
-    - cookbook/expressivity/conditionals.ipynb
-    - cookbook/expressivity/iterating_computation.ipynb
-    - cookbook/expressivity/mixture.ipynb
-    - cookbook/expressivity/custom_distribution.ipynb
-    - cookbook/expressivity/stochastic_probabilities.ipynb
-    - cookbook/inference/importance_sampling.ipynb
-    - cookbook/inference/custom_proposal.ipynb
-    - cookbook/expressivity/ravi_stack.ipynb
-    - cookbook/inference/mcmc.ipynb
-    - cookbook/library_author/dimap_combinator.ipynb
-=======
     - part: basics.qmd
       chapters:
         - cookbook/basics/generative_fun.ipynb
@@ -53,6 +36,7 @@
         - cookbook/expressivity/mixture.ipynb
         - cookbook/expressivity/custom_distribution.ipynb
         - cookbook/expressivity/stochastic_probabilities.ipynb
+        - cookbook/expressivity/ravi_stack.ipynb
     - part: inference.qmd
       chapters:
         - cookbook/inference/importance_sampling.ipynb
@@ -63,7 +47,6 @@
     - part: library_author.qmd
       chapters:
         - cookbook/library_author/dimap_combinator.ipynb
->>>>>>> d32617a2
 
 bibliography: references.bib
 

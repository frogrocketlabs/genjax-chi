--- conflicted
+++ resolved
@@ -26,44 +26,6 @@
     style: 'floating'
     background: "#F5F5F5"
     logo: small_logo.png
-<<<<<<< HEAD
-    search: true
-    style: 'floating'
-  chapters:
-    - index.ipynb
-    # - jax_primer.ipynb
-    - active/intro.ipynb
-    # - combinators.ipynb
-    # - inference_libraries.ipynb
-    - part: basics.qmd
-      chapters:
-        - cookbook/basics/generative_fun.ipynb
-        - cookbook/basics/methods_of_generative_fun.ipynb
-        - cookbook/basics/choicemap_creation_selection.ipynb
-        - cookbook/basics/debugging.ipynb
-        - cookbook/basics/saving_traces.ipynb
-        - cookbook/basics/some_oddities.ipynb
-    - part: expressivity.qmd
-      chapters:
-        - cookbook/expressivity/conditionals.ipynb
-        - cookbook/expressivity/iterating_computation.ipynb
-        - cookbook/expressivity/mixture.ipynb
-        - cookbook/expressivity/custom_distribution.ipynb
-        - cookbook/expressivity/stochastic_probabilities.ipynb
-        - cookbook/expressivity/ravi_stack.ipynb
-    - part: inference.qmd
-      chapters:
-        - cookbook/inference/importance_sampling.ipynb
-        - cookbook/inference/custom_proposal.ipynb
-        - cookbook/inference/mcmc.ipynb
-    - part: speed.qmd
-      chapters:
-        - cookbook/speed/parallel_gibbs.ipynb
-    - part: variance_reduction.qmd
-    - part: library_author.qmd
-      chapters:
-        - cookbook/library_author/dimap_combinator.ipynb
-=======
     collapse: true
     contents:
         - index.ipynb
@@ -100,7 +62,6 @@
           href: library_author.qmd
           contents:
             - cookbook/library_author/dimap_combinator.ipynb
->>>>>>> 4984d3b0
 
 bibliography: references.bib
 
